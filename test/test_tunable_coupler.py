--- conflicted
+++ resolved
@@ -401,33 +401,6 @@
     assert generator.chains["TC"] != generator.chains["Q2"]
 
 
-<<<<<<< HEAD
-# @pytest.mark.slow
-# @pytest.mark.integration
-# def test_flux_signal() -> None:
-#     instr = exp.pmap.instructions["Id:CZ"]
-#     signal = exp.pmap.generator.generate_signals(instr)
-#     awg = exp.pmap.generator.devices["awg"]
-#     # mixer = exp.pmap.generator.devices["mixer"]
-#     channel = "TC"
-#     tc_signal = signal[channel]["values"].numpy()
-#     tc_ts = signal[channel]["ts"].numpy()
-#     tc_awg_I = awg.signal[channel]["inphase"].numpy()
-#     tc_awg_Q = awg.signal[channel]["quadrature"].numpy()
-#     tc_awg_ts = awg.signal[channel]["ts"].numpy()
-#     rel_diff = np.abs((tc_signal - data["tc_signal"]) / np.max(data["tc_signal"]))
-#     assert (rel_diff < 1e-12).all()
-#     rel_diff = np.abs((tc_ts - data["tc_ts"]) / np.max(data["tc_ts"]))
-#     assert (rel_diff < 1e-12).all()
-#     rel_diff = np.abs((tc_awg_I - data["tc_awg_I"]) / np.max(data["tc_awg_I"]))
-#     assert (rel_diff < 1e-12).all()
-#     rel_diff = np.abs((tc_awg_Q - data["tc_awg_Q"]) / np.max(data["tc_awg_Q"]))
-#     assert (rel_diff < 1e-12).all()
-#     rel_diff = np.abs((tc_awg_ts - data["tc_awg_ts"]) / np.max(data["tc_awg_ts"]))
-#     assert (rel_diff < 1e-12).all()
-#
-#
-=======
 @pytest.mark.slow
 @pytest.mark.integration
 def test_flux_signal() -> None:
@@ -453,7 +426,6 @@
     assert (rel_diff < 1e-12).all()
 
 
->>>>>>> b7bf3620
 @pytest.mark.unit
 def test_FluxTuning():
     flux_tune = devices.FluxTuning(
