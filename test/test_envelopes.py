import pickle

from c3.c3objs import Quantity
from c3.libraries.envelopes import envelopes
import numpy as np
import pytest

ts = np.linspace(0, 10e-9, 100)

with open("test/envelopes.pickle", "rb") as filename:
    test_data = pickle.load(filename)

ABS_TOL_FACTOR = 1e-11


def get_atol(test_type: str) -> float:
    """Get the absolute tolerance corresponding to a specific test data

    Parameters
    ----------
    test_type : str
        String representing the test type to be used as a key in the test_data dict

    Returns
    -------
    float
        Absolute tolerance for the desired value of this test type
    """
    return ABS_TOL_FACTOR * np.max(test_data[test_type])


@pytest.mark.unit
def test_pwc_shape():
    params = {
        "t_bin_start": Quantity(1e-10),
        "t_bin_end": Quantity(9.9e-9),
        "t_final": Quantity(10e-9),
        "inphase": Quantity([0, 0.1, 0.3, 0.5, 0.1, 1.1, 0.4, 0.1]),
    }
    np.testing.assert_allclose(
        actual=envelopes["pwc_shape"](t=ts, params=params),
        desired=test_data["pwc_shape"],
<<<<<<< HEAD
        atol=1e-11 * np.max(test_data["pwc_shape"]),
=======
        atol=get_atol("pwc_shape"),
>>>>>>> 8dafe725
    )

    np.testing.assert_allclose(
        actual=envelopes["pwc_symmetric"](t=ts, params=params),
        desired=test_data["pwc_symmetric"],
<<<<<<< HEAD
        atol=1e-11 * np.max(test_data["pwc_symmetric"]),
=======
        atol=get_atol("pwc_symmetric"),
>>>>>>> 8dafe725
    )

    np.testing.assert_allclose(
        actual=envelopes["pwc_shape_plateau"](t=ts, params=params),
        desired=test_data["pwc_shape_plateau1"],
<<<<<<< HEAD
        atol=1e-11 * np.max(test_data["pwc_shape_plateau1"]),
=======
        atol=get_atol("pwc_shape_plateau1"),
>>>>>>> 8dafe725
    )

    params["width"] = Quantity(5e-9)
    np.testing.assert_allclose(
        actual=envelopes["pwc_shape_plateau"](t=ts, params=params),
        desired=test_data["pwc_shape_plateau2"],
<<<<<<< HEAD
        atol=1e-11 * np.max(test_data["pwc_shape_plateau2"]),
=======
        atol=get_atol("pwc_shape_plateau2"),
>>>>>>> 8dafe725
    )


@pytest.mark.unit
def test_delta_pulse():
    params = {
        "t_sig": Quantity(
            [
                0.5e-9,
            ]
        ),
        "t_final": Quantity(10e-9),
    }
    np.testing.assert_allclose(
        actual=envelopes["delta_pulse"](t=ts, params=params),
        desired=test_data["delta_pulse"],
<<<<<<< HEAD
        atol=1e-11 * np.max(test_data["delta_pulse"]),
=======
        atol=get_atol("delta_pulse"),
>>>>>>> 8dafe725
    )


@pytest.mark.unit
def test_fourier():
    params = {
        "amps": Quantity([0.5, 0.2]),
        "freqs": Quantity([1e6, 1e10]),
        "phases": Quantity([0, 1]),
        "t_final": Quantity(10e-9),
    }

    np.testing.assert_allclose(
        actual=envelopes["fourier_sin"](t=ts, params=params),
        desired=test_data["fourier_sin"],
<<<<<<< HEAD
        atol=1e-11 * np.max(test_data["fourier_sin"]),
=======
        atol=get_atol("fourier_sin"),
>>>>>>> 8dafe725
    )

    np.testing.assert_allclose(
        actual=envelopes["fourier_cos"](t=ts, params=params),
        desired=test_data["fourier_cos"],
<<<<<<< HEAD
        atol=1e-11 * np.max(test_data["fourier_cos"]),
=======
        atol=get_atol("fourier_cos"),
>>>>>>> 8dafe725
    )

    params = {
        "width": Quantity(9e-9),
        "fourier_coeffs": Quantity([1, 0.5, 0.2]),
        "offset": Quantity(0.1),
        "amp": Quantity(0.5),
        "t_final": Quantity(10e-9),
    }

    np.testing.assert_allclose(
        actual=envelopes["slepian_fourier"](t=ts, params=params),
        desired=test_data["slepian_fourier"],
<<<<<<< HEAD
        atol=1e-11 * np.max(test_data["slepian_fourier"]),
=======
        atol=get_atol("slepian_fourier"),
>>>>>>> 8dafe725
    )

    params["risefall"] = Quantity(4e-9)
    np.testing.assert_allclose(
        actual=envelopes["slepian_fourier"](t=ts, params=params),
        desired=test_data["slepian_fourier_risefall"],
<<<<<<< HEAD
        atol=1e-11 * np.max(test_data["slepian_fourier_risefall"]),
=======
        atol=get_atol("slepian_fourier_risefall"),
>>>>>>> 8dafe725
    )

    params["sin_coeffs"] = Quantity([0.3])
    np.testing.assert_allclose(
        actual=envelopes["slepian_fourier"](t=ts, params=params),
        desired=test_data["slepian_fourier_sin"],
<<<<<<< HEAD
        atol=1e-11 * np.max(test_data["slepian_fourier_sin"]),
=======
        atol=get_atol("slepian_fourier_sin"),
>>>>>>> 8dafe725
    )


@pytest.mark.unit
def test_flattop():
    params = {
        "risefall": Quantity(2e-9),
        "t_final": Quantity(10e-9),
    }

    np.testing.assert_allclose(
        actual=envelopes["trapezoid"](t=ts, params=params),
        desired=test_data["trapezoid"],
<<<<<<< HEAD
        atol=1e-11 * np.max(test_data["trapezoid"]),
=======
        atol=get_atol("trapezoid"),
>>>>>>> 8dafe725
    )

    np.testing.assert_allclose(
        actual=envelopes["flattop_risefall"](t=ts, params=params),
        desired=test_data["flattop_risefall"],
<<<<<<< HEAD
        atol=1e-11 * np.max(test_data["flattop_risefall"]),
=======
        atol=get_atol("flattop_risefall"),
>>>>>>> 8dafe725
    )

    np.testing.assert_allclose(
        actual=envelopes["flattop_risefall_1ns"](t=ts, params=params),
        desired=test_data["flattop_risefall_1ns"],
<<<<<<< HEAD
        atol=1e-11 * np.max(test_data["flattop_risefall_1ns"]),
=======
        atol=get_atol("flattop_risefall_1ns"),
>>>>>>> 8dafe725
    )

    params = {
        "ramp": Quantity(2e-9),
        "t_up": Quantity(1e-9),
        "t_down": Quantity(10e-9),
        "t_final": Quantity(10e-9),
    }

    np.testing.assert_allclose(
        actual=envelopes["flattop_variant"](t=ts, params=params),
        desired=test_data["flattop_variant"],
<<<<<<< HEAD
        atol=1e-11 * np.max(test_data["flattop_variant"]),
=======
        atol=get_atol("flattop_variant"),
>>>>>>> 8dafe725
    )

    params = {
        "risefall": Quantity(2e-9),
        "t_up": Quantity(1e-9),
        "t_down": Quantity(10e-9),
        "t_final": Quantity(10e-9),
    }

    np.testing.assert_allclose(
        actual=envelopes["flattop"](t=ts, params=params), desired=test_data["flattop"]
    )


@pytest.mark.unit
def test_flattop_cut():
    params = {
        "risefall": Quantity(2e-9),
        "t_up": Quantity(1e-9),
        "t_down": Quantity(10e-9),
        "t_final": Quantity(10e-9),
    }

    np.testing.assert_allclose(
        actual=envelopes["flattop_cut"](t=ts, params=params),
        desired=test_data["flattop_cut"],
<<<<<<< HEAD
        atol=1e-11 * np.max(test_data["flattop_cut"]),
=======
        atol=get_atol("flattop_cut"),
>>>>>>> 8dafe725
    )

    params = {
        "risefall": Quantity(2e-9),
        "width": Quantity(9e-9),
        "t_final": Quantity(10e-9),
    }

    np.testing.assert_allclose(
        actual=envelopes["flattop_cut_center"](t=ts, params=params),
        desired=test_data["flattop_cut_center"],
<<<<<<< HEAD
        atol=1e-11 * np.max(test_data["flattop_cut_center"]),
=======
        atol=get_atol("flattop_cut_center"),
>>>>>>> 8dafe725
    )


@pytest.mark.unit
def test_gaussian():
    params = {
        "t_final": Quantity(10e-9),
        "sigma": Quantity(5e-9),
    }

    np.testing.assert_allclose(
        actual=envelopes["gaussian_sigma"](t=ts, params=params),
        desired=test_data["gaussian_sigma"],
<<<<<<< HEAD
        atol=1e-11 * np.max(test_data["gaussian_sigma"]),
=======
        atol=get_atol("gaussian_sigma"),
>>>>>>> 8dafe725
    )

    np.testing.assert_allclose(
        actual=envelopes["gaussian"](t=ts, params=params),
        desired=test_data["gaussian"],
<<<<<<< HEAD
        atol=1e-11 * np.max(test_data["gaussian"]),
=======
        atol=get_atol("gaussian"),
>>>>>>> 8dafe725
    )

    np.testing.assert_allclose(
        actual=envelopes["gaussian_nonorm"](t=ts, params=params),
        desired=test_data["gaussian_nonorm"],
<<<<<<< HEAD
        atol=1e-11 * np.max(test_data["gaussian_nonorm"]),
=======
        atol=get_atol("gaussian_nonorm"),
>>>>>>> 8dafe725
    )

    np.testing.assert_allclose(
        actual=envelopes["gaussian_der_nonorm"](t=ts, params=params),
        desired=test_data["gaussian_der_nonorm"],
<<<<<<< HEAD
        atol=1e-11 * np.max(test_data["gaussian_der_nonorm"]),
=======
        atol=get_atol("gaussian_der_nonorm"),
>>>>>>> 8dafe725
    )

    np.testing.assert_allclose(
        actual=envelopes["gaussian_der"](t=ts, params=params),
        desired=test_data["gaussian_der"],
<<<<<<< HEAD
        atol=1e-11 * np.max(test_data["gaussian_der"]),
=======
        atol=get_atol("gaussian_der"),
>>>>>>> 8dafe725
    )

    np.testing.assert_allclose(
        actual=envelopes["drag_sigma"](t=ts, params=params),
        desired=test_data["drag_sigma"],
<<<<<<< HEAD
        atol=1e-11 * np.max(test_data["drag_sigma"]),
=======
        atol=get_atol("drag_sigma"),
>>>>>>> 8dafe725
    )

    np.testing.assert_allclose(
        actual=envelopes["drag_der"](t=ts, params=params),
        desired=test_data["drag_der"],
<<<<<<< HEAD
        atol=1e-11 * np.max(test_data["drag_der"]),
=======
        atol=get_atol("drag_der"),
>>>>>>> 8dafe725
    )

    np.testing.assert_allclose(
        actual=envelopes["drag"](t=ts, params=params),
        desired=test_data["drag"],
<<<<<<< HEAD
        atol=1e-11 * np.max(test_data["drag"]),
=======
        atol=get_atol("drag"),
>>>>>>> 8dafe725
    )


@pytest.mark.unit
def test_cosine():
    params = {
        "t_final": Quantity(10e-9),
    }

    np.testing.assert_allclose(
        actual=envelopes["cosine"](t=ts, params=params),
        desired=test_data["cosine"],
<<<<<<< HEAD
        atol=1e-11 * np.max(test_data["cosine"]),
=======
        atol=get_atol("cosine"),
>>>>>>> 8dafe725
    )

    params = {
        "t_final": Quantity(10e-9),
        "t_rise": Quantity(2e-9),
    }

    np.testing.assert_allclose(
        actual=envelopes["cosine_flattop"](t=ts, params=params),
        desired=test_data["cosine_flattop"],
<<<<<<< HEAD
        atol=1e-11 * np.max(test_data["cosine_flattop"]),
=======
        atol=get_atol("cosine_flattop"),
>>>>>>> 8dafe725
    )


@pytest.mark.unit
def test_nodrive():
    params = {}
    np.testing.assert_allclose(
        actual=envelopes["no_drive"](t=ts, params=params),
        desired=test_data["no_drive"],
<<<<<<< HEAD
        atol=1e-11 * np.max(test_data["no_drive"]),
=======
        atol=get_atol("no_drive"),
>>>>>>> 8dafe725
    )

    np.testing.assert_allclose(
        actual=envelopes["rect"](t=ts, params=params),
        desired=test_data["rect"],
<<<<<<< HEAD
        atol=1e-11 * np.max(test_data["rect"]),
=======
        atol=get_atol("rect"),
>>>>>>> 8dafe725
    )<|MERGE_RESOLUTION|>--- conflicted
+++ resolved
@@ -40,42 +40,26 @@
     np.testing.assert_allclose(
         actual=envelopes["pwc_shape"](t=ts, params=params),
         desired=test_data["pwc_shape"],
-<<<<<<< HEAD
-        atol=1e-11 * np.max(test_data["pwc_shape"]),
-=======
         atol=get_atol("pwc_shape"),
->>>>>>> 8dafe725
     )
 
     np.testing.assert_allclose(
         actual=envelopes["pwc_symmetric"](t=ts, params=params),
         desired=test_data["pwc_symmetric"],
-<<<<<<< HEAD
-        atol=1e-11 * np.max(test_data["pwc_symmetric"]),
-=======
         atol=get_atol("pwc_symmetric"),
->>>>>>> 8dafe725
     )
 
     np.testing.assert_allclose(
         actual=envelopes["pwc_shape_plateau"](t=ts, params=params),
         desired=test_data["pwc_shape_plateau1"],
-<<<<<<< HEAD
-        atol=1e-11 * np.max(test_data["pwc_shape_plateau1"]),
-=======
         atol=get_atol("pwc_shape_plateau1"),
->>>>>>> 8dafe725
     )
 
     params["width"] = Quantity(5e-9)
     np.testing.assert_allclose(
         actual=envelopes["pwc_shape_plateau"](t=ts, params=params),
         desired=test_data["pwc_shape_plateau2"],
-<<<<<<< HEAD
-        atol=1e-11 * np.max(test_data["pwc_shape_plateau2"]),
-=======
         atol=get_atol("pwc_shape_plateau2"),
->>>>>>> 8dafe725
     )
 
 
@@ -92,11 +76,7 @@
     np.testing.assert_allclose(
         actual=envelopes["delta_pulse"](t=ts, params=params),
         desired=test_data["delta_pulse"],
-<<<<<<< HEAD
-        atol=1e-11 * np.max(test_data["delta_pulse"]),
-=======
         atol=get_atol("delta_pulse"),
->>>>>>> 8dafe725
     )
 
 
@@ -112,21 +92,13 @@
     np.testing.assert_allclose(
         actual=envelopes["fourier_sin"](t=ts, params=params),
         desired=test_data["fourier_sin"],
-<<<<<<< HEAD
-        atol=1e-11 * np.max(test_data["fourier_sin"]),
-=======
         atol=get_atol("fourier_sin"),
->>>>>>> 8dafe725
     )
 
     np.testing.assert_allclose(
         actual=envelopes["fourier_cos"](t=ts, params=params),
         desired=test_data["fourier_cos"],
-<<<<<<< HEAD
-        atol=1e-11 * np.max(test_data["fourier_cos"]),
-=======
         atol=get_atol("fourier_cos"),
->>>>>>> 8dafe725
     )
 
     params = {
@@ -140,33 +112,21 @@
     np.testing.assert_allclose(
         actual=envelopes["slepian_fourier"](t=ts, params=params),
         desired=test_data["slepian_fourier"],
-<<<<<<< HEAD
-        atol=1e-11 * np.max(test_data["slepian_fourier"]),
-=======
         atol=get_atol("slepian_fourier"),
->>>>>>> 8dafe725
     )
 
     params["risefall"] = Quantity(4e-9)
     np.testing.assert_allclose(
         actual=envelopes["slepian_fourier"](t=ts, params=params),
         desired=test_data["slepian_fourier_risefall"],
-<<<<<<< HEAD
-        atol=1e-11 * np.max(test_data["slepian_fourier_risefall"]),
-=======
         atol=get_atol("slepian_fourier_risefall"),
->>>>>>> 8dafe725
     )
 
     params["sin_coeffs"] = Quantity([0.3])
     np.testing.assert_allclose(
         actual=envelopes["slepian_fourier"](t=ts, params=params),
         desired=test_data["slepian_fourier_sin"],
-<<<<<<< HEAD
-        atol=1e-11 * np.max(test_data["slepian_fourier_sin"]),
-=======
         atol=get_atol("slepian_fourier_sin"),
->>>>>>> 8dafe725
     )
 
 
@@ -180,31 +140,19 @@
     np.testing.assert_allclose(
         actual=envelopes["trapezoid"](t=ts, params=params),
         desired=test_data["trapezoid"],
-<<<<<<< HEAD
-        atol=1e-11 * np.max(test_data["trapezoid"]),
-=======
         atol=get_atol("trapezoid"),
->>>>>>> 8dafe725
     )
 
     np.testing.assert_allclose(
         actual=envelopes["flattop_risefall"](t=ts, params=params),
         desired=test_data["flattop_risefall"],
-<<<<<<< HEAD
-        atol=1e-11 * np.max(test_data["flattop_risefall"]),
-=======
         atol=get_atol("flattop_risefall"),
->>>>>>> 8dafe725
     )
 
     np.testing.assert_allclose(
         actual=envelopes["flattop_risefall_1ns"](t=ts, params=params),
         desired=test_data["flattop_risefall_1ns"],
-<<<<<<< HEAD
-        atol=1e-11 * np.max(test_data["flattop_risefall_1ns"]),
-=======
         atol=get_atol("flattop_risefall_1ns"),
->>>>>>> 8dafe725
     )
 
     params = {
@@ -217,11 +165,7 @@
     np.testing.assert_allclose(
         actual=envelopes["flattop_variant"](t=ts, params=params),
         desired=test_data["flattop_variant"],
-<<<<<<< HEAD
-        atol=1e-11 * np.max(test_data["flattop_variant"]),
-=======
         atol=get_atol("flattop_variant"),
->>>>>>> 8dafe725
     )
 
     params = {
@@ -248,11 +192,7 @@
     np.testing.assert_allclose(
         actual=envelopes["flattop_cut"](t=ts, params=params),
         desired=test_data["flattop_cut"],
-<<<<<<< HEAD
-        atol=1e-11 * np.max(test_data["flattop_cut"]),
-=======
         atol=get_atol("flattop_cut"),
->>>>>>> 8dafe725
     )
 
     params = {
@@ -264,11 +204,7 @@
     np.testing.assert_allclose(
         actual=envelopes["flattop_cut_center"](t=ts, params=params),
         desired=test_data["flattop_cut_center"],
-<<<<<<< HEAD
-        atol=1e-11 * np.max(test_data["flattop_cut_center"]),
-=======
         atol=get_atol("flattop_cut_center"),
->>>>>>> 8dafe725
     )
 
 
@@ -282,81 +218,49 @@
     np.testing.assert_allclose(
         actual=envelopes["gaussian_sigma"](t=ts, params=params),
         desired=test_data["gaussian_sigma"],
-<<<<<<< HEAD
-        atol=1e-11 * np.max(test_data["gaussian_sigma"]),
-=======
         atol=get_atol("gaussian_sigma"),
->>>>>>> 8dafe725
     )
 
     np.testing.assert_allclose(
         actual=envelopes["gaussian"](t=ts, params=params),
         desired=test_data["gaussian"],
-<<<<<<< HEAD
-        atol=1e-11 * np.max(test_data["gaussian"]),
-=======
         atol=get_atol("gaussian"),
->>>>>>> 8dafe725
     )
 
     np.testing.assert_allclose(
         actual=envelopes["gaussian_nonorm"](t=ts, params=params),
         desired=test_data["gaussian_nonorm"],
-<<<<<<< HEAD
-        atol=1e-11 * np.max(test_data["gaussian_nonorm"]),
-=======
         atol=get_atol("gaussian_nonorm"),
->>>>>>> 8dafe725
     )
 
     np.testing.assert_allclose(
         actual=envelopes["gaussian_der_nonorm"](t=ts, params=params),
         desired=test_data["gaussian_der_nonorm"],
-<<<<<<< HEAD
-        atol=1e-11 * np.max(test_data["gaussian_der_nonorm"]),
-=======
         atol=get_atol("gaussian_der_nonorm"),
->>>>>>> 8dafe725
     )
 
     np.testing.assert_allclose(
         actual=envelopes["gaussian_der"](t=ts, params=params),
         desired=test_data["gaussian_der"],
-<<<<<<< HEAD
-        atol=1e-11 * np.max(test_data["gaussian_der"]),
-=======
         atol=get_atol("gaussian_der"),
->>>>>>> 8dafe725
     )
 
     np.testing.assert_allclose(
         actual=envelopes["drag_sigma"](t=ts, params=params),
         desired=test_data["drag_sigma"],
-<<<<<<< HEAD
-        atol=1e-11 * np.max(test_data["drag_sigma"]),
-=======
         atol=get_atol("drag_sigma"),
->>>>>>> 8dafe725
     )
 
     np.testing.assert_allclose(
         actual=envelopes["drag_der"](t=ts, params=params),
         desired=test_data["drag_der"],
-<<<<<<< HEAD
-        atol=1e-11 * np.max(test_data["drag_der"]),
-=======
         atol=get_atol("drag_der"),
->>>>>>> 8dafe725
     )
 
     np.testing.assert_allclose(
         actual=envelopes["drag"](t=ts, params=params),
         desired=test_data["drag"],
-<<<<<<< HEAD
-        atol=1e-11 * np.max(test_data["drag"]),
-=======
         atol=get_atol("drag"),
->>>>>>> 8dafe725
     )
 
 
@@ -369,11 +273,7 @@
     np.testing.assert_allclose(
         actual=envelopes["cosine"](t=ts, params=params),
         desired=test_data["cosine"],
-<<<<<<< HEAD
-        atol=1e-11 * np.max(test_data["cosine"]),
-=======
         atol=get_atol("cosine"),
->>>>>>> 8dafe725
     )
 
     params = {
@@ -384,11 +284,7 @@
     np.testing.assert_allclose(
         actual=envelopes["cosine_flattop"](t=ts, params=params),
         desired=test_data["cosine_flattop"],
-<<<<<<< HEAD
-        atol=1e-11 * np.max(test_data["cosine_flattop"]),
-=======
         atol=get_atol("cosine_flattop"),
->>>>>>> 8dafe725
     )
 
 
@@ -398,19 +294,11 @@
     np.testing.assert_allclose(
         actual=envelopes["no_drive"](t=ts, params=params),
         desired=test_data["no_drive"],
-<<<<<<< HEAD
-        atol=1e-11 * np.max(test_data["no_drive"]),
-=======
         atol=get_atol("no_drive"),
->>>>>>> 8dafe725
     )
 
     np.testing.assert_allclose(
         actual=envelopes["rect"](t=ts, params=params),
         desired=test_data["rect"],
-<<<<<<< HEAD
-        atol=1e-11 * np.max(test_data["rect"]),
-=======
         atol=get_atol("rect"),
->>>>>>> 8dafe725
     )