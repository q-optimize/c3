--- conflicted
+++ resolved
@@ -4,11 +4,7 @@
 import hjson
 from numpy.testing import assert_array_almost_equal as almost_equal
 
-<<<<<<< HEAD
-from c3.libraries.fidelities import state_transfer_infid_set
-=======
-from c3.libraries.fidelities import unitary_infid
->>>>>>> 01cd6579
+from c3.libraries.fidelities import state_transfer_infid_set, unitary_infid
 from c3.signal.gates import Instruction
 
 from c3.c3objs import Quantity, hjson_decode, hjson_encode
@@ -196,7 +192,6 @@
 
 
 @pytest.mark.unit
-<<<<<<< HEAD
 def test_correct_ideal_assignment() -> None:
     custom_gate = np.array([[1, 0, 0, 0],
                             [0, 1, 0, 0],
@@ -214,7 +209,9 @@
         n_eval=136,
     )
     almost_equal(goal, 0)
-=======
+
+
+@pytest.mark.unit
 def test_correct_bloch_rotation_direction():
     # makes sure that the rotations on the bloch sphere are in the right direction
     GATE_NAME = 'ry90p[0]'
@@ -226,5 +223,4 @@
     ideal_gate = exp.pmap.instructions[GATE_NAME].get_ideal_gate(dims=[3])
     propagator = exp.propagators[GATE_NAME].numpy()
     # not equal to one because of imperfections in the propagation
-    np.testing.assert_array_less(unitary_infid(ideal_gate, propagator, dims=[3]).numpy()[0], 0.05)
->>>>>>> 01cd6579
+    np.testing.assert_array_less(unitary_infid(ideal_gate, propagator, dims=[3]).numpy()[0], 0.05)