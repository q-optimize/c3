{
  "optim_type": "C1",
  "run_name": "01_tuneup",
  "exp_cfg" : "test/one_qubit.hjson",
  "include_model": false,
  "fid_func": "average_infid_set",
  "fid_subspace": ["Q1"],
  "algorithm" : "lbfgs",
  "options" : {
    "maxfun": 2
  }
  "opt_gates" :
  [
    "rx90p"
  ],
  "gateset_opt_map" :
    [
        [
<<<<<<< HEAD
           ["rx90p[0]","Q1","cosine","amp"]
        ],
        [
            ["rx90p[0]","Q1","cosine","delta"]
        ],
        [
            ["rx90p[0]","Q1","cosine","freq_offset"]
        ],
        [
            ["rx90p[0]","Q1","cosine","xy_angle"]
        ],
        [
            ["rx90p[0]","Q1","carrier","framechange"]
=======
           ["rx90p","d1","cosine","amp"]
        ],
        [
            ["rx90p","d1","cosine","delta"]
        ],
        [
            ["rx90p","d1","cosine","freq_offset"]
        ],
        [
            ["rx90p","d1","cosine","xy_angle"]
        ],
        [
            ["rx90p","d1","carrier","framechange"]
>>>>>>> 8b60f70a
        ]
  ]
}<|MERGE_RESOLUTION|>--- conflicted
+++ resolved
@@ -16,35 +16,19 @@
   "gateset_opt_map" :
     [
         [
-<<<<<<< HEAD
-           ["rx90p[0]","Q1","cosine","amp"]
+           ["rx90p[0]","d1","cosine","amp"]
         ],
         [
-            ["rx90p[0]","Q1","cosine","delta"]
+            ["rx90p[0]","d1","cosine","delta"]
         ],
         [
-            ["rx90p[0]","Q1","cosine","freq_offset"]
+            ["rx90p[0]","d1","cosine","freq_offset"]
         ],
         [
-            ["rx90p[0]","Q1","cosine","xy_angle"]
+            ["rx90p[0]","d1","cosine","xy_angle"]
         ],
         [
-            ["rx90p[0]","Q1","carrier","framechange"]
-=======
-           ["rx90p","d1","cosine","amp"]
-        ],
-        [
-            ["rx90p","d1","cosine","delta"]
-        ],
-        [
-            ["rx90p","d1","cosine","freq_offset"]
-        ],
-        [
-            ["rx90p","d1","cosine","xy_angle"]
-        ],
-        [
-            ["rx90p","d1","carrier","framechange"]
->>>>>>> 8b60f70a
+            ["rx90p[0]","d1","carrier","framechange"]
         ]
   ]
 }