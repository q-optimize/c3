--- conflicted
+++ resolved
@@ -98,10 +98,7 @@
         return None
     return psi
 
-<<<<<<< HEAD
-=======
-
->>>>>>> 86b8a1ef
+
 def perfect_gate(gates_str: str, index, dims, proj: str = 'wzeros'):
     # TODO index for now unused
     kron_list = []
@@ -112,13 +109,9 @@
     # Note that the gates_str has to be explicit for all subspaces (and ordered)
     for gate_str in gates_str.split(":"):
         lvls = dims[gate_num]
-<<<<<<< HEAD
-        if gate_str == 'X90p':
-=======
         if gate_str == 'Id':
             gate = Id
         elif gate_str == 'X90p':
->>>>>>> 86b8a1ef
             gate = X90p
         elif gate_str == 'X90m':
             gate = X90m
@@ -137,15 +130,9 @@
         elif gate_str == 'Zp':
             gate = Zp
         elif gate_str == 'CNOT':
-<<<<<<< HEAD
-            NOT = perfect_gate('Xp', index, [lvls], proj)
-            C = perfect_gate('Id', index, [lvls], proj)
-            cnot = scipy_block_diag(C, NOT)
-=======
             NOT = 1j*perfect_gate('Xp', index, [lvls], proj)
             C = perfect_gate('Id', index, [lvls], proj)
             gate = scipy_block_diag(C, NOT)
->>>>>>> 86b8a1ef
             gate_num += 1
             # We increase gate_num since CNOT is a two qubit gate
             lvls2 = dims[gate_num]
@@ -154,17 +141,10 @@
                     pass
                 elif proj == 'wzeros':
                     zeros = np.zeros([lvls, lvls])
-<<<<<<< HEAD
-                    cnot = scipy_block_diag(cnot, zeros)
-                elif proj == 'fulluni':
-                    identity = np.eye(lvls)
-                    cnot = scipy_block_diag(cnot, identity)
-=======
                     gate = scipy_block_diag(gate, zeros)
                 elif proj == 'fulluni':
                     identity = np.eye(lvls)
                     gate = scipy_block_diag(gate, identity)
->>>>>>> 86b8a1ef
         else:
             print("gate_str must be one of the basic 90 or 180 degree gates.")
             print("\'Id\',\'X90p\',\'X90m\',\'Xp\',\'Y90p\',",
