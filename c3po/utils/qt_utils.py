"""Useful functions to get basis vectors and matrices of the right size."""

import numpy as np
from scipy.linalg import block_diag as scipy_block_diag
from scipy.linalg import expm
from itertools import starmap, product

# Pauli matrices
Id = np.array([[1, 0],
               [0, 1]],
              dtype=np.complex128)
X = np.array([[0, 1],
              [1, 0]],
             dtype=np.complex128)
Y = np.array([[0, -1j],
              [1j, 0]],
             dtype=np.complex128)
Z = np.array([[1, 0],
              [0, -1]],
             dtype=np.complex128)
iswap = np.array([[1, 0, 0, 0],
                  [0, 0, 1j, 0],
                  [0, 1j, 0, 0],
                  [0, 0, 0, 1]],
                 dtype=np.complex128)
iswap3 = np.array([[1, 0, 0, 0, 0, 0, 0, 0, 0],
                  [0, 0, 0, 1j, 0, 0, 0, 0, 0],
                  [0, 0, 0, 0, 0, 0, 0, 0, 0],
                  [0, 1j, 0, 0, 0, 0, 0, 0, 0],
                  [0, 0, 0, 0, 1, 0, 0, 0, 0],
                  [0, 0, 0, 0, 0, 0, 0, 0, 0],
                  [0, 0, 0, 0, 0, 0, 0, 0, 0],
                  [0, 0, 0, 0, 0, 0, 0, 0, 0],
                  [0, 0, 0, 0, 0, 0, 0, 0, 0]
                  ],
                 dtype=np.complex128)

# TODO Combine the above Pauli definitions with this dict. Move to constants.
PAULIS = {
    "X": X,
    "Y": Y,
    "Z": Z,
    "Id": Id
}


def pauli_basis(dims=[2]):
    """
    Qutip implementation of the Pauli basis.

    Parameters
    ----------
    dims : list
        List of dimensions of each subspace.

    Returns
    -------
    np.array
        A square matrix containing the Pauli basis of the product space
    """
    nq = len(dims)
    _SINGLE_QUBIT_PAULI_BASIS = (Id, X, Y, Z)
    paulis = []
    for dim in dims:
        paulis.append([P for P in _SINGLE_QUBIT_PAULI_BASIS])
    result = [[]]
    res_tuple = []
    # TAKEN FROM ITERTOOLS
    for pauli_set in paulis:
        result = [x+[y] for x in result for y in pauli_set]
    for prod in result:
        res_tuple.append(tuple(prod))

    # TAKEN FROM QUTIP
    size = np.prod(np.array(dims)**2)
    B = np.zeros((size, size), dtype=complex)
    for idx, op_tuple in enumerate(res_tuple):
        if nq == 1:
            op = op_tuple[0]
        if nq == 2:
            op = np.kron(op_tuple[0],op_tuple[1])
        if nq == 3:
            op = np.kron(np.kron(op_tuple[0],op_tuple[1]),op_tuple[2])
        vec = np.reshape(np.transpose(op), [-1, 1])
        B[:, idx] = vec.T.conj()
    return B


# MATH HELPERS
def np_kron_n(mat_list):
    """
    Apply Kronecker product to a list of matrices.
    """
    tmp = mat_list[0]
    for m in mat_list[1:]:
        tmp = np.kron(tmp, m)
    return tmp


def hilbert_space_kron(op, indx, dims):
    """
    Extend an operator op to the full product hilbert space
    given by dimensions in dims.

    Parameters
    ----------
    op : np.array
        Operator to be extended.
    indx : int
        Position of which subspace to extend.
    dims : list
        New dimensions of the subspace.

    Returns
    -------
    np.array
        Extended operator.
    """
    op_list = []
    for indy in range(len(dims)):
        qI = np.identity(dims[indy])
        if indy == indx:
            op_list.append(op)
        else:
            op_list.append(qI)
    if indx > len(dims) - 1:
        raise Warning(
            f"Index {indx} is outside the Hilbert space dimensions {dims}. "
        )
    return(np_kron_n(op_list))


def hilbert_space_dekron(op, indx, dims):
    """
    Partial trace of an operator to return equivalent subspace operator.
    Inverse of hilbert_space_kron.

    NOT IMPLEMENTED
    """
    # TODO Partial trace, reducing operators and states to subspace.
    pass


def rotation(phase, xyz):
    """General Rotation using Euler's formula.

    Parameters
    ----------
    phase : np.float
        Rotation angle.
    xyz : np.array
        Normal vector of the rotation axis.

    Returns
    -------
    np.array
        Unitary matrix
    """
    rot = np.cos(phase/2) * Id - \
        1j * np.sin(phase/2) * (xyz[0] * X + xyz[1] * Y + xyz[2] * Z)
    return rot


X90p = rotation(np.pi/2, [1, 0, 0])  # Rx+
X90m = rotation(-np.pi/2, [1, 0, 0])  # Rx-
Xp = rotation(np.pi, [1, 0, 0])
Y90p = rotation(np.pi/2, [0, 1, 0])  # Ry+
Y90m = rotation(-np.pi/2, [0, 1, 0])  # Ry-
Yp = rotation(np.pi, [0, 1, 0])
Z90p = rotation(np.pi/2, [0, 0, 1])  # Rz+
Z90m = rotation(-np.pi/2, [0, 0, 1])  # Rz-
Zp = rotation(np.pi, [0, 0, 1])


def basis(lvls: int, pop_lvl: int):
    """
    Construct a basis state vector.

    Parameters
    ----------
    lvls : int
        Dimension of the state.
    pop_lvl : int
        The populated entry.

    Returns
    -------
    np.array
        A normalized state vector with one populated entry.
    """
    psi = np.zeros([lvls, 1])
    psi[pop_lvl] = 1
    return psi


def xy_basis(lvls: int, vect: str):
    """
    Construct basis states on the X, Y and Z axis.

    Parameters
    ----------
    lvls : int
        Dimensions of the Hilbert space.
    vect : str
        Identifier of the state.
        Options:
            'zp', 'zm', 'xp', 'xm', 'yp', 'ym'

    Returns
    -------
    np.array
        A state on one of the axis of the Bloch sphere.
    """
    psi_g = basis(lvls, 0)
    psi_e = basis(lvls, 1)
    if vect == 'zm':
        psi = psi_g
    elif vect == 'zp':
        psi = psi_e
    elif vect == 'xp':
        psi = (psi_g + psi_e) / np.sqrt(2)
    elif vect == 'xm':
        psi = (psi_g - psi_e) / np.sqrt(2)
    elif vect == 'yp':
        psi = (psi_g + 1.0j * psi_e) / np.sqrt(2)
    elif vect == 'ym':
        psi = (psi_g - 1.0j * psi_e) / np.sqrt(2)
    else:
        print("vect must be one of \'zp\' \'zm\' \'xp\' \'xm\' \'yp\' \'ym\'")
        return None
    return psi


def pad_matrix(matrix, dim, padding):
    """
    Fills matrix dimensions with zeros or identity.
    """
    if padding == 'compsub':
        return matrix
    elif padding == 'wzeros':
        zeros = np.zeros([dim, dim])
        matrix = scipy_block_diag(matrix, zeros)
    elif padding == 'fulluni':
        identity = np.eye(dim)
        matrix = scipy_block_diag(matrix, identity)
    return matrix


def perfect_gate(
    gates_str: str, index=[0, 1], dims=[2, 2], proj: str = 'wzeros'
):
    """
    Construct an ideal single or two-qubit gate.

    Parameters
    ----------
    gates_str: str
        Identifier of the gate, i.e. "X90p".
    index : list
        Indeces of the subspace(s) the gate acts on
    dims : list
        Dimension of the subspace(s)
    proj : str
        Option for projection in the case of more than two-level qubits.

    Returns
    -------
    np.array
        Ideal representation of the gate.

    """
    do_pad_gate = True
    # TODO index for now unused
    kron_list = []
    # for dim in dims:
    #     kron_list.append(np.eye(dim))
    kron_gate = 1
    gate_num = 0
    # Note that the gates_str has to be explicit for all subspaces
    # (and ordered)
    for gate_str in gates_str.split(":"):
        lvls = dims[gate_num]
        if gate_str == 'Id':
            gate = Id
        elif gate_str == 'X90p':
            gate = X90p
        elif gate_str == 'X90m':
            gate = X90m
        elif gate_str == 'Xp':
            gate = Xp
        elif gate_str == 'Y90p':
            gate = Y90p
        elif gate_str == 'Y90m':
            gate = Y90m
        elif gate_str == 'Yp':
            gate = Yp
        elif gate_str == 'Z90p':
            gate = Z90p
        elif gate_str == 'Z90m':
            gate = Z90m
        elif gate_str == 'Zp':
            gate = Zp
        elif gate_str == 'CNOT':
            lvls2 = dims[gate_num + 1]
            NOT = 1j*perfect_gate('Xp', index, [lvls2], proj)
            C = perfect_gate('Id', index, [lvls2], proj)
            gate = scipy_block_diag(C, NOT)
            # We increase gate_num since CNOT is a two qubit gate
            for ii in range(2, lvls):
                gate = pad_matrix(gate, lvls2, proj)
            gate_num += 1
            do_pad_gate = False
        elif gate_str == 'CZ':
            lvls2 = dims[gate_num + 1]
            Z = 1j*perfect_gate('Zp', index, [lvls2], proj)
            C = perfect_gate('Id', index, [lvls2], proj)
            gate = scipy_block_diag(C, Z)
            # We increase gate_num since CZ is a two qubit gate
            for ii in range(2, lvls):
                gate = pad_matrix(gate, lvls2, proj)
            gate_num += 1
            do_pad_gate = False
        elif gate_str == 'CR':
            # TODO: Fix the ideal CNOT construction.
            lvls2 = dims[gate_num + 1]
            Z = 1j*perfect_gate('Zp', index, [lvls], proj)
            X = perfect_gate('Xp', index, [lvls2], proj)
            gate = np.kron(Z, X)
            gate_num += 1
            do_pad_gate = False
        elif gate_str == 'CR90':
            lvls2 = dims[gate_num + 1]
            RXp = perfect_gate('X90p', index, [lvls2], proj)
            RXm = perfect_gate('X90m', index, [lvls2], proj)
            gate = scipy_block_diag(RXp, RXm)
            for ii in range(2, lvls):
                gate = pad_matrix(gate, lvls2, proj)
            gate_num += 1
            do_pad_gate = False
        elif gate_str == "iSWAP":
            # TODO make construction of iSWAP work with superoperator too
            lvls2 = dims[gate_num + 1]
            if lvls == 2 and lvls2 == 2:
                gate = iswap
            elif lvls == 3 and lvls2 == 3:
                gate = iswap3
            gate_num += 1
            do_pad_gate = False
        else:
            print("gate_str must be one of the basic 90 or 180 degree gates.")
            print("\'Id\',\'X90p\',\'X90m\',\'Xp\',\'Y90p\',",
                  "\'Y90m\',\'Yp\',\'Z90p\',\'Z90m\',\'Zp\', \'CNOT\'")
            return None
        if do_pad_gate:
            if proj == 'compsub':
                pass
            elif proj == 'wzeros':
                zeros = np.zeros([lvls - 2, lvls - 2])
                gate = scipy_block_diag(gate, zeros)
            elif proj == 'fulluni':
                identity = np.eye(lvls - 2)
                gate = scipy_block_diag(gate, identity)
        kron_list.append(gate)
        gate_num += 1
    return np_kron_n(kron_list)


def perfect_parametric_gate(paulis_str, ang, dims):
    """
    Construct an ideal parametric gate.

    Parameters
    ----------
    paulis_str : str
        Names for the Pauli matrices that identify the rotation axis. Example:
            - "X" for a single-qubit rotation about the X axis
            - "Z:X" for an entangling rotation about Z on the first and X on the second qubit
    ang : float
        Angle of the rotation
    dims : list
        Dimensions of the subspaces.

    Returns
    -------
    np.array
        Ideal gate.
    """
    ps = []
    p_list = paulis_str.split(":")
    for idx in range(len(p_list)):
        if p_list[idx] not in PAULIS:
            raise KeyError(
                f"Incorrect pauli matrix {p_list[idx]} in position {idx}.\
                Select from {PAULIS.keys()}."
            )
        ps.append(
                pad_matrix(PAULIS[p_list[idx]], dims[idx]-2, "wzeros")
        )
    gen = np_kron_n(ps)
    return expm(-1.j/2 * ang * gen)


def two_qubit_gate_tomography(gate):
    """
    Sequences to generate tomography for evaluating a two qubit gate.
    """
    # THE 4 GATES
    base = [["Id", "Id"], ["X90p", "Id"], ["Y90p", "Id"], ["X90p", "X90p"]]
    base2 = []
    for x in base:
        for y in base:
            g = []
            for indx in range(2):
                g.append(x[indx] + ":" + y[indx])
            base2.append(g)

    S = []
    for x in base2:
        for y in base2:
            g = []
            for g1 in x:
                g.append(g1)
            g.append(gate)
            for g2 in y:
                g.append(g2)
            S.append(g)
    return S


def T1_sequence(length, target):
    """
    Generate a gate sequence to measure relaxation time in a two-qubit chip.

    Parameters
    ----------
    length : int
        Number of Identity gates.
    target : str
        Which qubit is measured. Options: "left" or "right"

    Returns
    -------
    list
        Relaxation sequence.

    """
    wait = ["Id:Id"]
    if target == "left":
        prepare_1 = ["X90p:Id", "X90p:Id"]
    elif target == "right":
        prepare_1 = ["Id:X90p", "Id:X90p"]
    S = []
    S.extend(prepare_1)
    S.extend(wait * length)
    return S


def ramsey_sequence(length, target):
    """
    Generate a gate sequence to measure dephasing time in a two-qubit chip.

    Parameters
    ----------
    length : int
        Number of Identity gates.
    target : str
        Which qubit is measured. Options: "left" or "right"

    Returns
    -------
    list
        Dephasing sequence.

    """
    wait = ["Id:Id"]
    if target == "left":
        rotate_90 = ["X90p:Id"]
    elif target == "right":
        rotate_90 = ["Id:X90p"]
    S = []
    S.extend(rotate_90)
    S.extend(wait * length)
    S.extend(rotate_90)
    return S


def ramsey_echo_sequence(length, target):
    """
    Generate a gate sequence to measure dephasing time in a two-qubit chip including a flip in the middle.
    This echo reduce effects detrimental to the dephasing measurement.

    Parameters
    ----------
    length : int
        Number of Identity gates. Should be even.
    target : str
        Which qubit is measured. Options: "left" or "right"

    Returns
    -------
    list
        Dephasing sequence.

    """
    wait = ["Id:Id"]
    hlength = length // 2
    if target == "left":
        rotate_90_p = ["X90p:Id"]
        rotate_90_m =["X90m:Id"]
    elif target == "right":
        rotate_90_p = ["Id:X90p"]
        rotate_90_m = ["Id:X90m"]
    S = []
    S.extend(rotate_90_p)
    S.extend(wait * hlength)
    S.extend(rotate_90_p)
    S.extend(rotate_90_p)
    S.extend(wait * hlength)
    S.extend(rotate_90_m)
    return S


def single_length_RB(RB_number, RB_length, padding=""):
    """Given a length and number of repetitions it compiles Randomized Benchmarking sequences.

    Parameters
    ----------
    RB_number : int
        The number of sequences to construct.
    RB_length : int
        The number of Cliffords in each individual sequence.
    padding : str
        Option of "left" or "right" in a two-qubit chip.

    Returns
    -------
    list
        List of RB sequences.
    """
    S = []
    for seq_idx in range(RB_number):
        seq = np.random.choice(24, size=RB_length-1)+1
        seq = np.append(seq, inverseC(seq))
        seq_gates = []
        for cliff_num in seq:
            # TODO: General padding for n qubits
            if padding == "right":
                g = ["Id:" + c for c in cliffords_decomp[cliff_num-1]]
            elif padding == "left":
                g = [c + ":Id" for c in cliffords_decomp[cliff_num-1]]
            else:
                g = cliffords_decomp[cliff_num-1]
            seq_gates.extend(g)
        S.append(seq_gates)
    return S


def inverseC(sequence):
    """Find the clifford to end a sequence s.t. it returns identity."""
    operation = Id
    for cliff in sequence:
        gate_str = 'C'+str(cliff)
        gate = eval(gate_str)
        operation = gate @ operation
    for i in range(1, 25):
        inv = eval('C'+str(i))
        trace = np.trace(inv @ operation)
        if abs(2 - abs(trace)) < 0.0001:
            return i


C1 = X90m @ X90p
C2 = X90p @ Y90p
C3 = Y90m @ X90m
C4 = X90p @ X90p @ Y90p
C5 = X90m
C6 = X90m @ Y90m @ X90p
C7 = X90p @ X90p
C8 = X90m @ Y90m
C9 = Y90m @ X90p
C10 = Y90m
C11 = X90p
C12 = X90p @ Y90p @ X90p
C13 = Y90p @ Y90p
C14 = X90p @ Y90m
C15 = Y90p @ X90p
C16 = X90p @ X90p @ Y90m
C17 = Y90p @ Y90p @ X90p
C18 = X90p @ Y90m @ X90p
C19 = Y90p @ Y90p @ X90p @ X90p
C20 = X90m @ Y90p
C21 = Y90p @ X90m
C22 = Y90p
C23 = Y90p @ Y90p @ X90m
C24 = X90m @ Y90p @ X90p


<<<<<<< HEAD
def perfect_cliffords(lvls, proj: str = 'fulluni', num_gates: int = 1):
=======
def perfect_cliffords(lvls: int, proj: str = 'fulluni', num_gates: int = 1):
    """
    Returns a list of ideal matrix representation of Clifford gates.
    """
>>>>>>> 5fddbff2
    # TODO make perfect clifford more general by making it take a decomposition

    if num_gates == 1:
        x90p = perfect_gate('X90p', index=[0], dims=lvls, proj=proj)
        y90p = perfect_gate('Y90p', index=[0], dims=lvls, proj=proj)
        x90m = perfect_gate('X90m', index=[0], dims=lvls, proj=proj)
        y90m = perfect_gate('Y90m', index=[0], dims=lvls, proj=proj)
    elif num_gates == 2:
        x90p = perfect_gate('X90p', index=[0,1], dims=lvls, proj=proj)
        y90p = perfect_gate('Y90p', index=[0,1], dims=lvls, proj=proj)
        x90m = perfect_gate('X90m', index=[0,1], dims=lvls, proj=proj)
        y90m = perfect_gate('Y90m', index=[0,1], dims=lvls, proj=proj)

    C1 = x90m @ x90p
    C2 = x90p @ y90p
    C3 = y90m @ x90m
    C4 = x90p @ x90p @ y90p
    C5 = x90m
    C6 = x90m @ y90m @ x90p
    C7 = x90p @ x90p
    C8 = x90m @ y90m
    C9 = y90m @ x90p
    C10 = y90m
    C11 = x90p
    C12 = x90p @ y90p @ x90p
    C13 = y90p @ y90p
    C14 = x90p @ y90m
    C15 = y90p @ x90p
    C16 = x90p @ x90p @ y90m
    C17 = y90p @ y90p @ x90p
    C18 = x90p @ y90m @ x90p
    C19 = y90p @ y90p @ x90p @ x90p
    C20 = x90m @ y90p
    C21 = y90p @ x90m
    C22 = y90p
    C23 = y90p @ y90p @ x90m
    C24 = x90m @ y90p @ x90p

    cliffords = [C1, C2, C3, C4, C5, C6, C7, C8, C9, C10, C11, C12, C13,
                 C14, C15, C16, C17, C18, C19, C20, C21, C22, C23, C24]

    return cliffords


cliffords_string = ['C1', 'C2', 'C3', 'C4', 'C5', 'C6', 'C7', 'C8', 'C9',
                    'C10', 'C11', 'C12', 'C13', 'C14', 'C15', 'C16', 'C17',
                    'C18', 'C19', 'C20', 'C21', 'C22', 'C23', 'C24']

cliffords_decomp = [
                    ['X90p', 'X90m'],
                    ['Y90p', 'X90p'],
                    ['X90m', 'Y90m'],
                    ['Y90p', 'X90p', 'X90p'],
                    ['X90m'],
                    ['X90p', 'Y90m', 'X90m'],
                    ['X90p', 'X90p'],
                    ['Y90m', 'X90m'],
                    ['X90p', 'Y90m'],
                    ['Y90m'],
                    ['X90p'],
                    ['X90p', 'Y90p', 'X90p'],
                    ['Y90p', 'Y90p'],
                    ['Y90m', 'X90p'],
                    ['X90p', 'Y90p'],
                    ['Y90m', 'X90p', 'X90p'],
                    ['X90p', 'Y90p', 'Y90p'],
                    ['X90p', 'Y90m', 'X90p'],
                    ['X90p', 'X90p', 'Y90p', 'Y90p'],
                    ['Y90p', 'X90m'],
                    ['X90m', 'Y90p'],
                    ['Y90p'],
                    ['X90m', 'Y90p', 'Y90p'],
                    ['X90p', 'Y90p', 'X90m']
                    ]

# cliffords_decomp = [
#                     ['Id', 'Id', 'Id', 'Id'],
#                     ['Y90p', 'X90p', 'Id', 'Id'],
#                     ['X90m', 'Y90m', 'Id', 'Id'],
#                     ['Y90p', 'X90p', 'X90p', 'Id'],
#                     ['X90m', 'Id', 'Id', 'Id'],
#                     ['X90p', 'Y90m', 'X90m', 'Id'],
#                     ['X90p', 'X90p', 'Id', 'Id'],
#                     ['Y90m', 'X90m', 'Id', 'Id'],
#                     ['X90p', 'Y90m', 'Id', 'Id'],
#                     ['Y90m', 'Id', 'Id', 'Id'],
#                     ['X90p', 'Id', 'Id', 'Id'],
#                     ['X90p', 'Y90p', 'X90p', 'Id'],
#                     ['Y90p', 'Y90p', 'Id', 'Id'],
#                     ['Y90m', 'X90p', 'Id', 'Id'],
#                     ['X90p', 'Y90p', 'Id', 'Id'],
#                     ['Y90m', 'X90p', 'X90p', 'Id'],
#                     ['X90p', 'Y90p', 'Y90p', 'Id'],
#                     ['X90p', 'Y90m', 'X90p', 'Id'],
#                     ['X90p', 'X90p', 'Y90p', 'Y90p'],
#                     ['Y90p', 'X90m', 'Id', 'Id'],
#                     ['X90m', 'Y90p', 'Id', 'Id'],
#                     ['Y90p', 'Id', 'Id', 'Id'],
#                     ['X90m', 'Y90p', 'Y90p', 'Id'],
#                     ['X90p', 'Y90p', 'X90m', 'Id']
#                     ]

cliffords_decomp_xId = [
    [gate + ':Id' for gate in clif] for clif in cliffords_decomp
]

sum = 0
for cd in cliffords_decomp:
    sum = sum + len(cd)
cliffors_per_gate = sum / len(cliffords_decomp)

# cliffords_decomp = [
#                    ['X90p', 'X90m'],
#                    ['X90p', 'X90p'],
#                    ['Y90p', 'Y90p'],
#                    ['Z90p', 'Z90p'],
#                    ['X90p'],
#                    ['Y90p'],
#                    ['Z90p'],
#                    ['X90m'],
#                    ['Y90m'],
#                    ['Z90m'],
#                    ['Z90p', 'X90p'],
#                    ['Z90p', 'Z90p', 'X90m'],
#                    ['Z90p', 'X90p', 'X90p'],
#                    ['Z90m', 'X90p', 'X90p'],
#                    ['Z90p', 'X90p'],
#                    ['Z90p', 'X90m'],
#                    ['X90p', 'Z90m'],
#                    ['Z90p', 'Z90p', 'Y90m'],
#                    ['Z90p', 'Y90m'],
#                    ['Z90m', 'Y90p'],
#                    ['Z90p', 'Z90p', 'Y90p'],
#                    ['Z90m', 'X90p'],
#                    ['Z90p', 'Y90p'],
#                    ['Z90m', 'X90m']
#                ]
#
# cliffords_decomp = [
#                    ['X90p', 'X90m'],
#                    ['X90p', 'X90p'],
#                    ['Y90p', 'Y90p'],
#                    ['Y90p', 'X90p', 'X90p', 'Y90m'],
#                    ['X90p'],
#                    ['Y90p'],
#                    ['Y90p', 'X90p', 'Y90m'],
#                    ['X90m'],
#                    ['Y90m'],
#                    ['X90p', 'Y90p', 'X90m'],
#                    ['Y90p', 'X90p', 'Y90m', 'X90p'],
#                    ['Y90p', 'X90p', 'X90p', 'Y90m', 'X90m'],
#                    ['Y90p', 'X90p', 'Y90m', 'X90p', 'X90p'],
#                    ['X90p', 'Y90p', 'X90m', 'X90p', 'X90p'],
#                    ['Y90p', 'X90p', 'Y90m', 'X90p'],
#                    ['Y90p', 'X90p', 'Y90m', 'X90m'],
#                    ['X90p', 'X90p', 'Y90p', 'X90m'],
#                    ['Y90p', 'X90p', 'X90p', 'Y90m', 'Y90m'],
#                    ['Y90p', 'X90p', 'Y90m', 'Y90m'],
#                    ['X90p', 'Y90p', 'X90m', 'Y90p'],
#                    ['Y90p', 'X90p', 'X90p'],
#                    ['X90p', 'Y90p'],
#                    ['Y90p', 'X90p'],
#                    ['X90p', 'Y90p', 'X90m', 'X90m']
#                ]
#
# cliffords_decomp = [
#                    ['X90p', 'X90m'],
#                    ['Y90p', 'X90p'],
#                    ['X90m', 'Y90m'],
#                    ['Y90p', 'Xp'],
#                    ['X90m'],
#                    ['X90p', 'Y90m', 'X90m'],
#                    ['Xp'],
#                    ['Y90m', 'X90m'],
#                    ['X90p', 'Y90m'],
#                    ['Y90m'],
#                    ['X90p'],
#                    ['X90p', 'Y90p', 'X90p'],
#                    ['Yp'],
#                    ['Y90m', 'X90p'],
#                    ['X90p', 'Y90p'],
#                    ['Y90m', 'Xp'],
#                    ['X90p', 'Yp'],
#                    ['X90p', 'Y90m', 'X90p'],
#                    ['Xp', 'Yp'],
#                    ['Y90p', 'X90m'],
#                    ['X90m', 'Y90p'],
#                    ['Y90p'],
#                    ['X90m', 'Yp'],
#                    ['X90p', 'Y90p', 'X90m']
#                    ]<|MERGE_RESOLUTION|>--- conflicted
+++ resolved
@@ -595,14 +595,10 @@
 C24 = X90m @ Y90p @ X90p
 
 
-<<<<<<< HEAD
-def perfect_cliffords(lvls, proj: str = 'fulluni', num_gates: int = 1):
-=======
 def perfect_cliffords(lvls: int, proj: str = 'fulluni', num_gates: int = 1):
     """
     Returns a list of ideal matrix representation of Clifford gates.
     """
->>>>>>> 5fddbff2
     # TODO make perfect clifford more general by making it take a decomposition
 
     if num_gates == 1:
