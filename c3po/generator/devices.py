import types
import json
import copy
import tensorflow as tf
import numpy as np
from c3po.signal.pulse import Envelope, Carrier
from c3po.c3objs import Quantity, C3obj
import matplotlib.pyplot as plt


class Device(C3obj):
    """A Device that is part of the stack generating the instruction signals.

    Parameters
    ----------
    resolution: np.float64
        Number of samples per second this device operates at.
    """

    def __init__(
            self,
            name: str = " ",
            desc: str = " ",
            comment: str = " ",
            resolution: np.float64 = 0.0
    ):
        super().__init__(
            name=name,
            desc=desc,
            comment=comment
        )
        self.resolution = resolution

    def write_config(self):
        """
        Return the current device as a JSON compatible dict.
        """
        cfg = copy.deepcopy(self.__dict__)
        cfg.pop('signal', None)
        cfg.pop('ts', None)
        cfg.pop('amp_tot', None)
        cfg.pop('amp_tot_sq', None)
        for p in cfg['params']:
            cfg['params'][p] = float(cfg['params'][p])
        return cfg

    def prepare_plot(self):
        plt.rcParams['figure.dpi'] = 100
        fig, axs = plt.subplots(1, 1)
        self.fig = fig
        self.axs = axs
        # return self.fig, self.axs

    def calc_slice_num(
            self,
            t_start: np.float64,
            t_end: np.float64
    ):
        """
        Effective number of time slices given start, end and resolution.

        Parameters
        ----------
        t_start: np.float64
            Starting time for this device.
        t_end: np.float64
            End time for this device.
        """
        res = self.resolution
        self.slice_num = int(np.abs(t_start - t_end) * res)
        # return self.slice_num

    def create_ts(
        self,
        t_start: np.float64,
        t_end: np.float64,
        centered: bool = True
    ):
<<<<<<< HEAD
        self.calc_slice_num(t_start, t_end)
=======
        """
        Compute time samples.

        Parameters
        ----------
        t_start: np.float64
            Starting time for this device.
        t_end: np.float64
            End time for this device.
        centered: boolean
            Sample in the middle of an interval, otherwise at the beginning.
        """
        if not hasattr(self, 'slice_num'):
            self.calc_slice_num(t_start, t_end)
>>>>>>> 5fddbff2
        dt = 1 / self.resolution
        if centered:
            offset = dt/2
            num = self.slice_num
        else:
            offset = 0
            num = self.slice_num + 1
        t_start = tf.constant(t_start + offset, dtype=tf.float64)
        t_end = tf.constant(t_end - offset, dtype=tf.float64)
        ts = tf.linspace(t_start, t_end, num)
        return ts


class Readout(Device):
    """Mimic the readout process by multiplying a state phase with a factor and offset.

    Parameters
    ----------
    factor: Quantity
    offset: Quantity
    """

    def __init__(
            self,
            name: str = "readout",
            desc: str = " ",
            comment: str = " ",
            resolution: np.float64 = 0.0,
            factor: Quantity = None,
            offset: Quantity = None,
    ):
        super().__init__(
            name=name,
            desc=desc,
            comment=comment,
            resolution=resolution
        )
        self.signal = None
        self.params['factor'] = factor
        self.params['offset'] = offset

    def readout(self, phase):
        """
        Apply the readout rescaling

        Parameters
        ----------
        phase: tf.float64
            Raw phase of a quantum state

        Returns
        -------
        tf.float64
            Rescaled readout value
        """
        offset = self.params['offset'].get_value()
        factor = self.params['factor'].get_value()
        return phase * factor + offset


class Volts_to_Hertz(Device):
    """Convert the voltage signal to an amplitude to plug into the model Hamiltonian.

    Parameters
    ----------
    V_to_Hz: Quantity
        Conversion factor.
    offset: tf.float64
        Drive frequency offset.
    """

    def __init__(
            self,
            name: str = "v_to_hz",
            desc: str = " ",
            comment: str = " ",
            resolution: np.float64 = 0.0,
            V_to_Hz: Quantity = None,
            offset=None
    ):
        super().__init__(
            name=name,
            desc=desc,
            comment=comment,
            resolution=resolution
        )
        self.signal = None
        self.params['V_to_Hz'] = V_to_Hz

    def transform(self, mixed_signal, drive_frequency):
        """Transform signal from value of V to Hz.

        Parameters
        ----------
        mixed_signal: tf.Tensor
            Waveform as line voltages after IQ mixing
        drive_frequency: Quantity
            For frequency-dependent attenuation

        Returns
        -------
        tf.Tensor
            Waveform as control amplitudes
        """
        v2hz = self.params['V_to_Hz'].get_value()
<<<<<<< HEAD
        #TODO Fix scaling to be independent of drive frequency
        if 'offset' in self.params:
            offset = self.params['offset'].get_value()
            att = v2hz / (drive_frequency + offset)
            print('*****  doing stupid thing of v2hz *** * ** * * ** **')
        else:
            att = v2hz
        self.signal = mixed_signal * att
=======
        self.signal = mixed_signal * v2hz
>>>>>>> 5fddbff2
        return self.signal


class Digital_to_Analog(Device):
    """Take the values at the awg resolution to the simulation resolution."""

    def __init__(
            self,
            name: str = "dac",
            desc: str = " ",
            comment: str = " ",
            resolution: np.float64 = 0.0,
    ):
        super().__init__(
            name=name,
            desc=desc,
            comment=comment,
            resolution=resolution
        )

        self.signal = {}
        self.ts = None

    def resample(self, awg_signal, t_start, t_end):
        """Resample the awg values to higher resolution.

        Parameters
        ----------
        awg_signal: tf.Tensor
            Bandwith-limited, low-resolution AWG signal.
        t_start: np.float64
            Beginning of the signal.
        t_end: np.float64
            End of the signal.

        Returns
        -------
        dict
            Inphase and Quadrature compontent of the upsampled signal.
        """
        ts = self.create_ts(t_start, t_end, centered=True)
        old_dim = awg_signal["inphase"].shape[0]
        new_dim = ts.shape[0]
        inphase = tf.reshape(
            tf.image.resize(
                tf.reshape(awg_signal["inphase"], shape=[1, old_dim, 1]), size=[1, new_dim], method='nearest'
            ),
            shape=[new_dim]
        )
        quadrature = tf.reshape(
            tf.image.resize(
                tf.reshape(awg_signal["quadrature"], shape=[1, old_dim, 1]), size=[1, new_dim], method='nearest'
            ),
            shape=[new_dim]
        )
        self.ts = ts
        self.signal['inphase'] = inphase
        self.signal['quadrature'] = quadrature
        return {"inphase": inphase, "quadrature": quadrature}


class Filter(Device):
    # TODO This can apply a general function to a signal.
    """Apply a filter function to the signal."""

    def __init__(
            self,
            name: str = "FLTR",
            desc: str = " ",
            comment: str = " ",
            resolution: np.float64 = 0.0,
            filter_function: types.FunctionType = None,
    ):
        super().__init__(
            name=name,
            desc=desc,
            comment=comment,
            resolution=resolution
        )
        self.filter_function = filter_function
        self.signal = None

    def filter(self, Hz_signal):
        """Apply a filter function to the signal."""
        self.signal = self.filter_function(Hz_signal)
        return self.signal


class FluxTuning(Device):
    """
    Flux tunable qubit frequency.

    Parameters
    ----------
    phi_0 : Quantity
        Flux bias.
    Phi : Quantity
        Current flux.
    omega_0 : Quantity
        Maximum frequency.

    """

    def __init__(
            self,
            name: str = " ",
            desc: str = " ",
            comment: str = " ",
            resolution: np.float64 = 0.0,
            phi_0: np.float = 0.0,
            Phi: np.float = 0.0,
            omega_0: np.float = 0.0
    ):

        super().__init__(
            name=name,
            desc=desc,
            comment=comment,
            resolution=resolution
        )
        self.params['phi_0'] = phi_0
        self.params['Phi'] = Phi
        self.params['omega_0'] = omega_0
        self.freq = None

    def frequency(self, signal):
        """
        Compute the qubit frequency resulting from an applied flux.

        Parameters
        ----------
        signal : tf.float64


        Returns
        -------
        tf.float64
            Qubit frequency.
        """
        pi = tf.constant(np.pi, dtype=tf.float64)
        Phi = self.params['Phi'].get_value()
        omega_0 = self.params['omega_0'].get_value()
        phi_0 = self.params['phi_0'].get_value()

        base_freq = omega_0 * tf.sqrt(tf.abs(tf.cos(pi * Phi / phi_0)))
        self.freq = omega_0 * tf.sqrt(tf.abs(tf.cos(pi * (Phi + signal) / phi_0))) - base_freq
        return self.freq


class Response(Device):
    """Make the AWG signal physical by convolution with a Gaussian to limit bandwith.

    Parameters
    ----------
    rise_time : Quantity
        Time constant for the gaussian convolution.
    """

    def __init__(
            self,
            name: str = "resp",
            desc: str = " ",
            comment: str = " ",
            resolution: np.float64 = 0.0,
            rise_time: Quantity = None,
    ):
        super().__init__(
            name=name,
            desc=desc,
            comment=comment,
            resolution=resolution
        )
        self.params['rise_time'] = rise_time
        self.signal = None

    def convolve(self, signal: list, resp_shape: list):
        """
        Compute the convolution with a function.

        Parameters
        ----------
        signal : list
            Potentially unlimited signal samples.
        resp_shape : list
            Samples of the function to model limited bandwidth.

        Returns
        -------
        tf.Tensor
            Processed signal.

        """
        convolution = tf.zeros(0, dtype=tf.float64)
        signal = tf.concat(
            [tf.zeros(len(resp_shape), dtype=tf.float64), signal, tf.zeros(len(resp_shape), dtype=tf.float64)], 0
        )
        for p in range(len(signal) - 2 * len(resp_shape)):
            convolution = tf.concat(
                [
                    convolution,
                    tf.reshape(
                        tf.math.reduce_sum(tf.math.multiply(signal[p:p + len(resp_shape)], resp_shape)), shape=[1]
                    )
                ], 0
            )
        return convolution

    def process(self, iq_signal):
        """
        Apply a Gaussian shaped limiting function to an IQ signal.

        Parameters
        ----------
        iq_signal : dict
            I and Q components of an AWG signal.

        Returns
        -------
        dict
            Bandwidth limited IQ signal.

        """
        n_ts = tf.floor(self.params['rise_time'].get_value() * self.resolution)
        ts = tf.linspace(
            0.0,
            self.params['rise_time'].get_value(),
            tf.cast(n_ts, dtype=tf.int32)
        )
        cen = tf.cast(
            (self.params['rise_time'].get_value() - 1 / self.resolution) / 2,
            tf.float64
        )
        sigma = self.params['rise_time'].get_value() / 4
        gauss = tf.exp(-(ts - cen) ** 2 / (2 * sigma * sigma))
        offset = tf.exp(-(-1 - cen) ** 2 / (2 * sigma * sigma))
        # TODO make sure ratio of risetime and resolution is an integer
        risefun = gauss - offset
        inphase = self.convolve(iq_signal['inphase'], risefun / tf.reduce_sum(risefun))
        quadrature = self.convolve(iq_signal['quadrature'], risefun / tf.reduce_sum(risefun))
        self.signal = {'inphase': inphase, 'quadrature': quadrature}
        return self.signal


class Mixer(Device):
    """Mixer device, combines inputs from the local oscillator and the AWG."""

    def __init__(
            self,
            name: str = "mixer",
            desc: str = " ",
            comment: str = " ",
            resolution: np.float64 = 0.0
    ):
        super().__init__(
            name=name,
            desc=desc,
            comment=comment,
            resolution=resolution
        )
        self.signal = None

    def combine(self, lo_signal, awg_signal):
        """Combine signal from AWG and LO.

        Parameters
        ----------
        lo_signal : dict
            Local oscillator signal.
        awg_signal : dict
            Waveform generator signal.

        Returns
        -------
        dict
            Mixed signal.
        """
        cos, sin = lo_signal["values"]
        inphase = awg_signal["inphase"]
        quadrature = awg_signal["quadrature"]
        self.signal = (inphase * cos + quadrature * sin)
        #TODO: check if signs are right
        return self.signal

    
class LONoise(Device):
    """Noise applied to the local oscillator"""

    def __init__(
            self,
            name: str = "lo_noise",
            desc: str = " ",
            comment: str = " ",
            resolution: np.float64 = 0.0,
            noise_perc: Quantity = None
    ):
        super().__init__(
            name=name,
            desc=desc,
            comment=comment,
            resolution=resolution
        )
        self.signal = None
        self.params['noise_perc'] = noise_perc

    def distort(self, lo_signal):
        """Distort signal by adding noise."""
        noise_perc = self.params['noise_perc'].get_value()
        cos, sin = lo_signal["values"]
        cos = cos + noise_perc * np.random.normal(loc=0.0,scale=1.0, size=len(cos))
        sin = sin + noise_perc * np.random.normal(loc=0.0,scale=1.0, size=len(sin))
        lo_signal["values"] = (cos, sin)
        self.signal = lo_signal
        return self.signal

class Pink_Noise(Device):
    """Device creating pink noise, i.e. 1/f noise."""

    def __init__(
            self,
            name: str = "pink_noise",
            desc: str = " ",
            comment: str = " ",
            resolution: np.float64 = 0.0,
            noise_strength: Quantity = None,
            bfl_num: Quantity = None,
#             infrared_cutoff = None,
#             ultraviolet_cutoff = None
    ):
        super().__init__(
            name=name,
            desc=desc,
            comment=comment,
            resolution=resolution
        )
        self.signal = None
        self.params['noise_strength'] = noise_strength
        if not bfl_num:
            bfl_num = Quantity(
                value=5,
                min=1,
                max=10
            )
        self.params['bfl_num'] = bfl_num
#         self.params['infrared_cutoff'] = infrared_cutoff
#         self.params['ultraviolet_cutoff'] = ultraviolet_cutoff
        self.ts = None
        self.signal = None
        
    def distort(self, mixed_signal):
        bfl_num = np.int(self.params['bfl_num'].get_value().numpy())
        noise_strength = self.params['noise_strength'].get_value().numpy()
        
#         noise = []
#         bfls = np.random.randint(2, size=bfl_num)
#         for step in range(len(mixed_signal)):
#             for indx in range(bfl_num):
#                 if np.floor(np.random.random() * (10^indx))==0:
#                     bfls[indx] = not(bfls[indx])
#             noise.append(np.sum(bfls) * noise_strength)

        noise = []
        bfls = 2 * np.random.randint(2, size=bfl_num) - 1
        num_steps = len(mixed_signal)
        flip_rates = np.logspace(0, np.log(num_steps), num=bfl_num+1, endpoint=True, base=10.0)
        for step in range(num_steps):
            for indx in range(bfl_num):
                if np.floor(np.random.random() * flip_rates[indx+1])==0:
                    bfls[indx] = - bfls[indx]
            noise.append(np.sum(bfls) * noise_strength)

        self.noise = noise
        self.signal = mixed_signal + tf.constant(noise, shape=mixed_signal.shape, dtype= tf.float64)
        return self.signal
        
        

class LO(Device):
    """Local oscillator device, generates a constant oscillating signal."""

    def __init__(
        self,
        name: str = "lo",
        desc: str = " ",
        comment: str = " ",
        resolution: np.float64 = 0.0,
        phase_noise: Quantity = None,
        amp_noise: Quantity = None,
        freq_noise: Quantity = None
    ):
        super().__init__(
            name=name,
            desc=desc,
            comment=comment,
            resolution=resolution
        )
        self.phase_noise = phase_noise
        self.freq_noise = freq_noise
        self.amp_noise = amp_noise
        self.signal = {}
        
    def create_signal(self, channel: dict, t_start: float, t_end: float):
        """
        Generate a sinusodial signal.

        Parameters
        ----------
        channel : dict
            Drive channels.
        t_start : float
            Beginning of the signal.
        t_end : float
            End of the signal.

        Returns
        -------
        dict, tf.float64
            Local oscillator signal and frequency.

        """
        # TODO check somewhere that there is only 1 carrier per instruction
        ts = self.create_ts(t_start, t_end, centered=True)
        dt = ts[1] - ts[0]
        phase_noise = self.phase_noise
        amp_noise = self.amp_noise
        freq_noise = self.freq_noise
        for c in channel:
            comp = channel[c]
            if isinstance(comp, Carrier):
                cos, sin = [], []
                omega_lo = comp.params['freq'].get_value()
                if amp_noise and freq_noise:
                    print('amp and freq noise')
                    phi = omega_lo * ts[0]
                    for t in ts:
                        A = np.random.normal(loc=1.0, scale=amp_noise)
                        cos.append(A * np.cos(phi))
                        sin.append(A * np.sin(phi))
                        omega = omega_lo + np.random.normal(loc=0.0,scale=freq_noise)
                        phi = phi + omega * dt
                elif amp_noise and phase_noise:
                    print('amp and phase noise')
                    for t in ts:
                        A = np.random.normal(loc=1.0,scale=amp_noise)
                        phi = np.random.normal(loc=0.0,scale=phase_noise)
                        cos.append(A * np.cos(omega_lo * t + phi))
                        sin.append(A * np.sin(omega_lo * t + phi))
                elif amp_noise:
                    print('amp noise')
                    for t in ts:
                        A = np.random.normal(loc=1.0,scale=amp_noise)
                        cos.append(A * np.cos(omega_lo * t))
                        sin.append(A * np.sin(omega_lo * t))
                elif phase_noise:
                    print('phase noise')
                    for t in ts:
                        phi = np.random.normal(loc=0.0,scale=phase_noise)
                        cos.append(np.cos(omega_lo * t + phi))
                        sin.append(np.sin(omega_lo * t + phi))
                elif freq_noise:
                    phi = omega_lo * ts[0]
                    for t in ts:
                        cos.append(np.cos(phi))
                        sin.append(np.sin(phi))
                        omega = omega_lo + np.random.normal(loc=0.0,scale=freq_noise)
                        phi = phi + omega * dt
                else:
                    cos = tf.cos(omega_lo * ts)
                    sin = tf.sin(omega_lo * ts)
                self.signal["values"] = (cos, sin)
                self.signal["ts"] = ts
                return self.signal, omega_lo


# TODO real AWG has 16bits plus noise
class AWG(Device):
    """AWG device, transforms digital input to analog signal.

    Parameters
    ----------
    logdir : str
        Filepath to store generated waveforms.
    """

    def __init__(
        self,
        name: str = "awg",
        desc: str = " ",
        comment: str = " ",
        resolution: np.float64 = 0.0,
        logdir: str = '/tmp/'
    ):
        super().__init__(
            name=name,
            desc=desc,
            comment=comment,
            resolution=resolution
        )

        self.options = ""
        self.logdir = logdir
        self.logname = "awg.log"
        # TODO move the options pwc & drag to the instruction object
        self.signal = {}
        self.amp_tot_sq = None

# TODO create DC function

    # TODO make AWG take offset from the previous point
    def create_IQ(self, channel: str, components: dict, t_start: float, t_end: float):
        """
        Construct the in-phase (I) and quadrature (Q) components of the signal.
        These are universal to either experiment or simulation.
        In the experiment these will be routed to AWG and mixer
        electronics, while in the simulation they provide the shapes of the
        instruction fields to be added to the Hamiltonian.

        Parameters
        ----------
        channel : str
            Identifier for the selected drive line.
        components : dict
            Separate signals to be combined onto this drive line.
        t_start : float
            Beginning of the signal.
        t_end : float
            End of the signal.

        Returns
        -------
        dict
            Waveforms as I and Q components.

        """
        with tf.name_scope("I_Q_generation"):
            self.signal[channel] = {}
            ts = self.create_ts(t_start, t_end, centered=True)
            self.ts = ts
            dt = ts[1] - ts[0]
            t_before = ts[0] - dt
            amp_tot_sq = 0.0
            inphase_comps = []
            quadrature_comps = []

            if (self.options == 'pwc'):
                #TODO add buffer for pwc case
                amp_tot_sq = 0
                for key in components:
                    comp = components[key]
                    if isinstance(comp, Envelope):
                        amp_tot_sq += 1
                        inphase = comp.params['inphase'].get_value()
                        quadrature = comp.params['quadrature'].get_value()
                        xy_angle = comp.params['xy_angle'].get_value()
                        phase = xy_angle
                        
                        if len(inphase) != len(quadrature):
                            raise ValueError('inphase and quadrature are of different lengths.')
                        if len(inphase) < len(ts):
                            zeros = tf.constant(
                               np.zeros(len(ts)-len(inphase)),
                               dtype=inphase.dtype
                            )
                            inphase = tf.concat([inphase, zeros], axis=0)
                            quadrature = tf.concat([quadrature, zeros], axis=0)
                        inphase_comps.append(
                            inphase * tf.cos(phase)
                            - quadrature * tf.sin(phase)
                        )
                        quadrature_comps.append(
                            inphase * tf.sin(phase)
                            + quadrature * tf.cos(phase)
                            
                        )

                norm = tf.sqrt(tf.cast(amp_tot_sq, tf.float64))
                inphase = tf.add_n(inphase_comps, name="inphase")
                quadrature = tf.add_n(quadrature_comps, name="quadrature")
                freq_offset = 0.0

            elif (self.options == 'drag') or (self.options == 'IBM_drag'):
                for key in components:
                    comp = components[key]
                    if isinstance(comp, Envelope):

                        amp = comp.params['amp'].get_value()
                        amp_tot_sq += amp**2

                        xy_angle = comp.params['xy_angle'].get_value()
                        freq_offset = comp.params['freq_offset'].get_value()
<<<<<<< HEAD
                        # TODO should we remove this redefinition?
=======
>>>>>>> 5fddbff2
                        delta = - comp.params['delta'].get_value()
                        if (self.options == 'IBM_drag'):
                            delta = delta * dt

                        with tf.GradientTape() as t:
                            t.watch(ts)
                            env = comp.get_shape_values(ts, t_before)

                        denv = t.gradient(env, ts)
                        if denv is None:
                            denv = tf.zeros_like(ts, dtype=tf.float64)
<<<<<<< HEAD
                        phase = xy_angle - freq_offset * ts
=======
                        phase = - xy_angle + freq_offset * ts
>>>>>>> 5fddbff2
                        inphase_comps.append(
                            amp * (
                                env * tf.cos(phase)
                                - denv * delta * tf.sin(phase)
                            )
                        )
                        quadrature_comps.append(
                            amp * (
                                env * tf.sin(phase)
                                + denv * delta * tf.cos(phase)
                            )
                        )
                norm = tf.sqrt(tf.cast(amp_tot_sq, tf.float64))
                inphase = tf.add_n(inphase_comps, name="inphase")
                quadrature = tf.add_n(quadrature_comps, name="quadrature")

            else:
                for key in components:
                    comp = components[key]
                    if isinstance(comp, Envelope):

                        amp = comp.params['amp'].get_value()

                        amp_tot_sq += amp**2

                        xy_angle = comp.params['xy_angle'].get_value()
                        freq_offset = comp.params['freq_offset'].get_value()
<<<<<<< HEAD
                        # TODO: check again the sign in front of offset
                        # [orbit:positive, manybird:negative] Fed guess: pos
                        phase = xy_angle - freq_offset * ts
=======
                        phase = - xy_angle + freq_offset * ts
>>>>>>> 5fddbff2
                        inphase_comps.append(
                            amp * comp.get_shape_values(ts) * tf.cos(phase)
                        )
                        quadrature_comps.append(
                            amp * comp.get_shape_values(ts) * tf.sin(phase)
                        )

                norm = tf.sqrt(tf.cast(amp_tot_sq, tf.float64))
                inphase = tf.add_n(inphase_comps, name="inphase")
                quadrature = tf.add_n(quadrature_comps, name="quadrature")

        self.amp_tot = norm
<<<<<<< HEAD
        # TODO this normalization isn't used and should be done with maximum
        self.signal[channel]['inphase'] = inphase #/ norm
        self.signal[channel]['quadrature'] = quadrature #/ norm
=======
        self.signal[channel]['inphase'] = inphase
        self.signal[channel]['quadrature'] = quadrature
>>>>>>> 5fddbff2
        # self.log_shapes()
        return {"inphase": inphase, "quadrature": quadrature}
        # TODO decide when and where to return/store params scaled or not

<<<<<<< HEAD
    def get_average_amp(self, line):
        In = self.get_I(line)
        Qu = self.get_Q(line)
=======
    def get_average_amp(self):
        """
        Compute average and sum of the amplitudes. Used to estimate effective drive power for non-trivial shapes.

        Returns
        -------
        tuple
            Average and sum.
        """
        In = self.get_I()
        Qu = self.get_Q()
>>>>>>> 5fddbff2
        amp_per_bin = tf.sqrt(tf.abs(In)**2 + tf.abs(Qu)**2)
        av = tf.reduce_mean(amp_per_bin)
        sum = tf.reduce_sum(amp_per_bin)
        return av, sum

    def get_I(self, line):
        return self.signal[line]['inphase'] # * self.amp_tot

    def get_Q(self, line):
        return self.signal[line]['quadrature'] # * self.amp_tot

    def log_shapes(self):
        # TODO log shapes in the generator instead
        with open(self.logdir + self.logname, 'a') as logfile:
            signal = {}
            for key in self.signal:
                signal[key] = self.signal[key].numpy().tolist()
            logfile.write(json.dumps(signal))
            logfile.write("\n")
            logfile.flush()<|MERGE_RESOLUTION|>--- conflicted
+++ resolved
@@ -76,9 +76,6 @@
         t_end: np.float64,
         centered: bool = True
     ):
-<<<<<<< HEAD
-        self.calc_slice_num(t_start, t_end)
-=======
         """
         Compute time samples.
 
@@ -93,7 +90,6 @@
         """
         if not hasattr(self, 'slice_num'):
             self.calc_slice_num(t_start, t_end)
->>>>>>> 5fddbff2
         dt = 1 / self.resolution
         if centered:
             offset = dt/2
@@ -171,8 +167,7 @@
             desc: str = " ",
             comment: str = " ",
             resolution: np.float64 = 0.0,
-            V_to_Hz: Quantity = None,
-            offset=None
+            V_to_Hz: Quantity = None
     ):
         super().__init__(
             name=name,
@@ -199,18 +194,7 @@
             Waveform as control amplitudes
         """
         v2hz = self.params['V_to_Hz'].get_value()
-<<<<<<< HEAD
-        #TODO Fix scaling to be independent of drive frequency
-        if 'offset' in self.params:
-            offset = self.params['offset'].get_value()
-            att = v2hz / (drive_frequency + offset)
-            print('*****  doing stupid thing of v2hz *** * ** * * ** **')
-        else:
-            att = v2hz
-        self.signal = mixed_signal * att
-=======
         self.signal = mixed_signal * v2hz
->>>>>>> 5fddbff2
         return self.signal
 
 
@@ -494,7 +478,7 @@
         #TODO: check if signs are right
         return self.signal
 
-    
+
 class LONoise(Device):
     """Noise applied to the local oscillator"""
 
@@ -558,11 +542,11 @@
 #         self.params['ultraviolet_cutoff'] = ultraviolet_cutoff
         self.ts = None
         self.signal = None
-        
+
     def distort(self, mixed_signal):
         bfl_num = np.int(self.params['bfl_num'].get_value().numpy())
         noise_strength = self.params['noise_strength'].get_value().numpy()
-        
+
 #         noise = []
 #         bfls = np.random.randint(2, size=bfl_num)
 #         for step in range(len(mixed_signal)):
@@ -584,8 +568,8 @@
         self.noise = noise
         self.signal = mixed_signal + tf.constant(noise, shape=mixed_signal.shape, dtype= tf.float64)
         return self.signal
-        
-        
+
+
 
 class LO(Device):
     """Local oscillator device, generates a constant oscillating signal."""
@@ -610,7 +594,7 @@
         self.freq_noise = freq_noise
         self.amp_noise = amp_noise
         self.signal = {}
-        
+
     def create_signal(self, channel: dict, t_start: float, t_end: float):
         """
         Generate a sinusodial signal.
@@ -765,7 +749,7 @@
                         quadrature = comp.params['quadrature'].get_value()
                         xy_angle = comp.params['xy_angle'].get_value()
                         phase = xy_angle
-                        
+
                         if len(inphase) != len(quadrature):
                             raise ValueError('inphase and quadrature are of different lengths.')
                         if len(inphase) < len(ts):
@@ -782,7 +766,7 @@
                         quadrature_comps.append(
                             inphase * tf.sin(phase)
                             + quadrature * tf.cos(phase)
-                            
+
                         )
 
                 norm = tf.sqrt(tf.cast(amp_tot_sq, tf.float64))
@@ -800,10 +784,7 @@
 
                         xy_angle = comp.params['xy_angle'].get_value()
                         freq_offset = comp.params['freq_offset'].get_value()
-<<<<<<< HEAD
                         # TODO should we remove this redefinition?
-=======
->>>>>>> 5fddbff2
                         delta = - comp.params['delta'].get_value()
                         if (self.options == 'IBM_drag'):
                             delta = delta * dt
@@ -815,11 +796,8 @@
                         denv = t.gradient(env, ts)
                         if denv is None:
                             denv = tf.zeros_like(ts, dtype=tf.float64)
-<<<<<<< HEAD
-                        phase = xy_angle - freq_offset * ts
-=======
+                        #TODO cehck again the sign here
                         phase = - xy_angle + freq_offset * ts
->>>>>>> 5fddbff2
                         inphase_comps.append(
                             amp * (
                                 env * tf.cos(phase)
@@ -847,13 +825,8 @@
 
                         xy_angle = comp.params['xy_angle'].get_value()
                         freq_offset = comp.params['freq_offset'].get_value()
-<<<<<<< HEAD
                         # TODO: check again the sign in front of offset
-                        # [orbit:positive, manybird:negative] Fed guess: pos
-                        phase = xy_angle - freq_offset * ts
-=======
                         phase = - xy_angle + freq_offset * ts
->>>>>>> 5fddbff2
                         inphase_comps.append(
                             amp * comp.get_shape_values(ts) * tf.cos(phase)
                         )
@@ -866,35 +839,23 @@
                 quadrature = tf.add_n(quadrature_comps, name="quadrature")
 
         self.amp_tot = norm
-<<<<<<< HEAD
-        # TODO this normalization isn't used and should be done with maximum
-        self.signal[channel]['inphase'] = inphase #/ norm
-        self.signal[channel]['quadrature'] = quadrature #/ norm
-=======
         self.signal[channel]['inphase'] = inphase
         self.signal[channel]['quadrature'] = quadrature
->>>>>>> 5fddbff2
         # self.log_shapes()
         return {"inphase": inphase, "quadrature": quadrature}
         # TODO decide when and where to return/store params scaled or not
 
-<<<<<<< HEAD
     def get_average_amp(self, line):
+        """
+        Compute average and sum of the amplitudes. Used to estimate effective drive power for non-trivial shapes.
+
+        Returns
+        -------
+        tuple
+            Average and sum.
+        """
         In = self.get_I(line)
         Qu = self.get_Q(line)
-=======
-    def get_average_amp(self):
-        """
-        Compute average and sum of the amplitudes. Used to estimate effective drive power for non-trivial shapes.
-
-        Returns
-        -------
-        tuple
-            Average and sum.
-        """
-        In = self.get_I()
-        Qu = self.get_Q()
->>>>>>> 5fddbff2
         amp_per_bin = tf.sqrt(tf.abs(In)**2 + tf.abs(Qu)**2)
         av = tf.reduce_mean(amp_per_bin)
         sum = tf.reduce_sum(amp_per_bin)
