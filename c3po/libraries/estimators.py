--- conflicted
+++ resolved
@@ -94,7 +94,6 @@
     return -loglkh
 
 
-<<<<<<< HEAD
 def neg_loglkh_mean_gauss(exp_values, sim_values, exp_stds):
     """
     Likelihood of the experimental values.
@@ -124,12 +123,6 @@
 def neg_loglkh_mean_gauss_new(exp_values, sim_values, exp_stds):
     """
     Likelihood of the experimental values.
-
-=======
-def neg_loglkh_mean_gauss_new(exp_values, sim_values, exp_stds):
-    """
-    Likelihood of the experimental values.
->>>>>>> e8c1a6de
     The distribution is assumed to be binomial (approximated by a gaussian),
     plus an extra fixed gaussian noise distribution (here set at 0.0125)
     """
@@ -146,7 +139,6 @@
     return -loglkh
 
 
-<<<<<<< HEAD
 def g_shai(exp_values, sim_values, exp_stds):
     K = len(exp_values)
     #sigma_k = exp_stds
@@ -158,8 +150,6 @@
     return tf.sqrt(tmp)
 
 
-=======
->>>>>>> e8c1a6de
 def neg_loglkh_binom_gauss(exp_values, sim_values, exp_stds):
     """
     Likelihood of the experimental values. CONVOLUTION NOT WORKING.
