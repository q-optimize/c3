"""Optimizer object, where the optimal control is done."""

import os
import random
import time
import json
import c3po
import numpy as np
import tensorflow as tf
import matplotlib.pyplot as plt
import tensorflow_probability as tfp
from platform import python_version

from c3po.tf_utils import tf_abs
from scipy.optimize import minimize as minimize
import cma.evolution_strategy as cmaes
# from nevergrad.optimization import registry as algo_registry
# TODO make callback fucntions take U_dict


class Optimizer:
    """Optimizer object, where the optimal control is done."""

    def __init__(self, cfg=None):
        # Set defaults
        self.gradients = {}
        self.noise_level = 0
        self.sampling = False
        self.batch_size = 1
        self.skip_bad_points = False  # The Millikan option, don't judge
        self.divide_by_std = False  # Goal func in terms of experiment std
        self.current_best_goal = 1e10

        # NICO: ###############################################################
        # The default fields of this class to be stored in a config. Note: Data
        # heavy fields are excluded, as they will be transfered via logfile.
        # Maybe this should include the optimizer state in the future, to allow
        # for easier pause and repeat? A dedicated optim_state JSON might be
        # better for that.
        #######################################################################
        self.cfg_keys = [
            'noise_level', 'sampling', 'batch_size', 'skip_bad_points',
            'data_path', 'gateset_opt_map', 'opt_map',
            'opt_name', 'logfile_name'
        ]
        if cfg is not None:
            self.load_config(cfg)

    def write_config(self, filename):
        # TODO This will need to be moved to the top level script. Problem
        # Class or similar.
        cfg = {}
        cfg['title'] = "Majestic C3 config file"
        cfg['date'] = time.asctime(time.localtime())
        cfg['python_version'] = python_version()
        cfg['c3_version'] = c3po.__version__

        # Optimizer specifc code follows
        cfg['optimizer'] = {}
        cfg['optimizer']['gateset'] = self.gateset.write_config()
        cfg['optimizer']['sim'] = self.sim.write_config()
        cfg['optimizer']['exp'] = self.exp.write_config()
        for key in self.cfg_keys:
            cfg['optimizer'][key] = self.__dict__[key]

        with open(filename, "w") as cfg_file:
            json.dump(cfg, cfg_file)

    def load_config(self, filename):
        with open(filename, "r") as cfg_file:
            cfg = json.loads(cfg_file.read(1))
        for key in cfg:
            if key == 'gateset':
                self.gateset.load_config(cfg[key])
            elif key == 'sim':
                self.sim.load_config(cfg[key])
            elif key == 'exp':
                self.exp.load_config(cfg[key])
            else:
                self.__dict__[key] = cfg[key]

    def goal_run(self, current_params):
        self.gateset.set_parameters(current_params, self.opt_map, scaled=True)
        U_dict = self.sim.get_gates()
        goal = self.eval_func(U_dict)
        self.optim_status['params'] = [
            par.numpy().tolist() for par in self.exp.get_parameters(self.opt_map)
        ]
        self.optim_status['goal'] = float(goal.numpy())
        self.log_parameters()
        return goal

    def goal_run_with_grad(self, current_params):
        with tf.GradientTape() as t:
            t.watch(current_params)
            self.gateset.set_parameters(
                current_params, self.opt_map, scaled=True
            )
            U_dict = self.sim.get_gates()
            goal = self.eval_func(U_dict)

        grad = t.gradient(goal, current_params)
        gradients = grad.numpy().flatten()
        self.gradients[str(current_params.numpy())] = gradients
        self.optim_status['params'] = [
            par.numpy().tolist() for par in self.exp.get_parameters(self.opt_map)
        ]
        self.optim_status['goal'] = float(goal.numpy())
        self.optim_status['gradient'] = gradients.tolist()
        self.log_parameters()
        return goal

<<<<<<< HEAD
=======
    def eval_goal(self, current_params, measurements):
        self.exp.set_parameters(current_params, self.opt_map, scaled=True)
        batch_size = len(measurements)
        ipar = 1
        used_seqs = 0
        fids = []
        sims = []
        stds = []
        for m in measurements:
            gateset_params = m['params']
            self.gateset.set_parameters(
                gateset_params, self.gateset_opt_map, scaled=False
            )
            self.logfile.write(
                "\n  Parameterset {} of {}:  {}".format(
                    ipar,
                    batch_size,
                    self.gateset.get_parameters(
                        self.gateset_opt_map, to_str=True
                    )
                )
            )
            ipar += 1
            U_dict = self.sim.get_gates()
            iseq = 1
            for this_seq in m['seqs']:
                seq = this_seq['gate_seq']
                fid = this_seq['result']
                std = this_seq['result_std']

                if (self.skip_bad_points and fid > 0.25):
                    self.logfile.write(
                        f"\n  Skipped point with infidelity>0.25.\n"
                    )
                    iseq += 1
                    continue
                this_goal = self.eval_func(U_dict, seq)
                self.logfile.write(
                    f"\n  Sequence {iseq} of {len(m['seqs'])}:\n  {seq}\n"
                )
                iseq += 1
                self.logfile.write(
                    f"  Simulation:  {float(this_goal.numpy()):8.5f}"
                )
                self.logfile.write(
                    f"  Experiment: {fid:8.5f}"
                )
                self.logfile.write(
                    f"  Diff: {fid-float(this_goal.numpy()):8.5f}\n"
                )
                self.logfile.flush()
                used_seqs += 1

                fids.append(fid)
                sims.append(this_goal)
                stds.append(std)

            self.logfile.write(
                f"  Mean simulation fidelity: {float(np.mean(sims)):8.5f}"
            )
            self.logfile.write(
                f" std: {float(np.std(sims)):8.5f}\n"
            )
            self.logfile.write(
                f"  Mean experiment fidelity: {float(np.mean(fids)):8.5f}"
            )
            self.logfile.write(
                f" std: {float(np.std(fids)):8.5f}\n"
            )
            self.logfile.flush()

        self.sim.plot_dynamics(self.sim.ket_0, seq)

        fids = tf.constant(fids, dtype=tf.float64)
        sims = tf.concat(sims, axis=0)
        stds = tf.constant(stds, dtype=tf.float64)
        goal = self.fom(fids, sims, stds)
        self.logfile.write(
            "Finished batch with {}: {}\n".format(
                self.fom.__name__,
                float(goal.numpy())
            )
        )
        for cb_fom in self.callback_foms:
            self.logfile.write(
                "Finished batch with {}: {}\n".format(
                    cb_fom.__name__,
                    float(cb_fom(fids, sims, stds).numpy())
                )
            )
        self.logfile.flush()

        for cb_fig in self.callback_figs:
            fig = cb_fig(fids, sims, stds)
            fig.savefig(
                self.data_path
                + cb_fig.__name__ + '/'
                + 'eval:' + str(self.evaluation) + "__"
                + self.fom.__name__ + str(round(goal.numpy(), 3))
                + '.png'
            )
            plt.close(fig)

        fig, axs = self.sim.plot_dynamics(self.sim.ket_0, seq)
        l, r = axs.get_xlim()
        axs.plot(r, fid, 'x')
        fig.savefig(
            self.data_path
            + 'dynamics_seq/'
            + 'eval:' + str(self.evaluation) + "__"
            + self.fom.__name__ + str(round(goal.numpy(), 3))
            + '.png'
        )
        plt.close(fig)

        fig, axs = self.sim.plot_dynamics(
            self.sim.ket_0,
            ['X90p','Y90p','X90p','Y90p']
        )
        fig.savefig(
            self.data_path
            + 'dynamics_xyxy/'
            + 'eval:' + str(self.evaluation) + "__"
            + self.fom.__name__ + str(round(goal.numpy(), 3))
            + '.png'
        )
        plt.close(fig)

        c3po.display.plot_learning(self.data_path)

        self.optim_status['params'] = [
            par.numpy().tolist() for par in self.exp.get_parameters(self.opt_map)
        ]
        self.optim_status['goal'] = float(goal.numpy())
        return goal

    def goal_run_n(self, current_params, measurements):
        goal = self.eval_goal(current_params, measurements)
        return goal

    def goal_run_n_with_grad(self, current_params, measurements):
        with tf.GradientTape() as t:
            t.watch(current_params)
            goal = self.eval_goal(current_params, measurements)

        grad = t.gradient(goal, current_params)
        gradients = grad.numpy().flatten()
        self.gradients[str(current_params.numpy())] = gradients
        self.optim_status['gradient'] = gradients.tolist()
        self.log_parameters()
        return goal

>>>>>>> a865a7ec
    def lookup_gradient(self, x):
        key = str(x)
        return self.gradients.pop(key)


# TODO fix error when JSONing fucntion types

# TODO desing change? make simulator / optimizer communicate with ask and tell?
<<<<<<< HEAD

=======
    def lbfgs(self, x0, goal, options):
        # TODO fix error when JSONing fucntion types
        options['disp'] = True
        # Run the initial point explictly or it'll be ignored by callback
        if "rotate_data" in options.keys():
            res = minimize(
                lambda x: float(goal(x).numpy()),
                x0,
                jac=self.lookup_gradient,
                method='L-BFGS-B',
                options=options
            )
        else:
            res = minimize(
                lambda x: float(goal(x).numpy()),
                x0,
                jac=self.lookup_gradient,
                method='L-BFGS-B',
                options=options
            )
        return res.x
>>>>>>> a865a7ec

    def optimize_controls(
        self,
        sim,
        gateset,
        opt_map,
        opt_name,
        fid_func,
        callbacks=[],
        settings={},
        other_funcs={}
    ):
        """
        Apply a search algorightm to your gateset given a fidelity function.

        Parameters
        ----------
        simulator : class Simulator
            simulator class carrying all relevant informatioFn:
            - experiment object with model and generator
            - gateset object with pulse information for each gate

        opt_map : list
            Specifies which parameters will be optimized

        algorithm : str
            Specification of the optimizer to be used, i.e. cmaes, powell, ...

        calib_name : str

        eval_func : function
            Takes the dictionary of gates and outputs a fidelity value of which
            we want to find the minimum

        settings : dict
            Special settings for the desired optimizer

        other_funcs : dict of functions
            All functions that will be calculated from U_dict and stored

        """
        # TODO Separate gateset from the simulation here.
        x0 = gateset.get_parameters(opt_map, scaled=True)
        self.init_values = x0
        self.sim = sim
        self.gateset = gateset
        self.opt_map = opt_map
        self.opt_name = opt_name
        self.fid_func = fid_func
        self.callbacks = callbacks
        self.optim_status = {}
        self.evaluation = 1

        # TODO log physical values, not tf values

        self.logfile_name = self.data_path + self.opt_name + '.log'
        print(f"Saving as:\n{self.logfile_name}")
        start_time = time.time()
        with open(self.logfile_name, 'a') as self.logfile:
            start_time_str = str(f"{time.asctime(time.localtime())}\n\n")
            self.logfile.write("Starting optimization at")
            self.logfile.write(start_time_str)
            self.logfile.write(f"\n {self.opt_map}\n")
            self.logfile.flush()
            if self.algorithm == 'cmaes':
                self.cmaes(
                    x0,
                    self.goal_run,
                    settings
                )

            elif self.algorithm == 'lbfgs':
                x_best = self.lbfgs(
                    x0,
                    self.goal_run_with_grad,
                    options=settings
                )

            self.gateset.set_parameters(
                x_best, self.opt_map, scaled=True
            )
            end_time = time.time()
            self.logfile.write("Started at ")
            self.logfile.write(start_time_str)
            self.logfile.write(
                f"Finished at {time.asctime(time.localtime())}\n"
            )
            self.logfile.write(
                f"Total runtime:{end_time-start_time}\n\n"
            )
            self.logfile.flush()

        # TODO decide if gateset object should have history and implement
        # TODO save while setting if you pass a save name
        # pseudocode: controls.save_params_to_history(calib_name)

    def learn_model(
        self,
        exp,
        sim,
        eval_func,
        fom,
        callback_foms=[],
        callback_figs=[],
        opt_name='learn_model',
        settings={}
    ):
        # TODO allow for specific data from optimizer to be used for learning
        x0 = exp.get_parameters(self.opt_map, scaled=True)
        self.exp = exp
        self.sim = sim
        self.eval_func = eval_func
        self.fom = fom
        self.callback_foms = callback_foms
        self.callback_figs = callback_figs
        for cb_fig in callback_figs:
            os.makedirs(self.data_path + cb_fig.__name__)
        os.makedirs(self.data_path + 'dynamics_seq/')
        os.makedirs(self.data_path + 'dynamics_xyxy/')
        self.opt_name = opt_name
        self.logfile_name = self.data_path + self.opt_name + '.log'
        print(f"Saving as:\n{self.logfile_name}")
        self.optim_status = {}
        self.evaluation = 0

        with open(self.logfile_name, 'a') as self.logfile:
            start_time = time.time()
            start_time_str = str(f"{time.asctime(time.localtime())}\n\n")
            self.logfile.write("Starting optimization at ")
            self.logfile.write(start_time_str)
            self.logfile.write("Optimization parameters:\n\n")
            self.logfile.write(json.dumps(self.opt_map))
            self.logfile.write("\n")

            learn_from = self.learn_from['seqs_grouped_by_param_set']
            # TODO put optmizer specific code here
            if self.sampling == 'random':
                measurements = random.sample(learn_from, self.batch_size)
            elif self.sampling == 'even':
                n = int(len(learn_from) / self.batch_size)
                measurements = learn_from[::n]
            elif self.sampling == 'from_start':
                measurements = learn_from[:self.batch_size]
            elif self.sampling == 'from_end':
                measurements = learn_from[-self.batch_size:]
            elif self.sampling == 'ALL':
                measurements = learn_from
            elif self.sampling == 'rotating':
                pass
            else:
                raise(
                    """Unspecified sampling method.\n
                    Select from 'from_end'  'even', 'random' , 'from_start'.
                    Thank you."""
                )
            if self.algorithm == 'cmaes':
                x_best = self.cmaes(
                    x0,
                    lambda x: self.goal_run_n(
                        tf.constant(x),
                        measurements,
                    ),
                    settings
                )

            elif self.algorithm == 'lbfgs':
                x_best = self.lbfgs(
                    x0,
                    lambda x: self.goal_run_n_with_grad(
                        tf.constant(x),
                        measurements
                    ),
                    options=settings
                )

            elif self.algorithm == 'lbfgs-rotating':
                left = 0
                right = 10
                settings['maxiter'] = 5
                current_x = x0
                while right<len(learn_from):
                    self.logfile.write(f"\n\nSelecting data {left}:{right}\n")
                    measurements = learn_from[left:right]
                    current_x = self.lbfgs(
                        current_x,
                        lambda x: self.goal_run_n_with_grad(tf.constant(x),
                            measurements
                        ),
                        options=settings
                    )
                    left = right
                    right = min(left+10,len(learn_from))

            elif self.algorithm == 'oneplusone':
                x_best = self.oneplusone(
                    tf.constant(x0),
                    self.goal_run_n,
                    options=settings
                )

            elif self.algorithm == 'keras-SDG':
                vars = tf.Variable(x0)
                self.keras_vars = vars
                optimizer = tf.keras.optimizers.SGD(learning_rate=0.1)
                optimizer.minimize(self.goal_run_n_keras, var_list=[vars])
                x_best = vars.numpy()

            elif self.algorithm == 'keras-Adam':
                vars = tf.Variable(x0)
                optimizer = tf.keras.optimizers.Adam(learning_rate=0.1)
                optimizer.minimize(self.goal_run_n(vars), var_list=[vars])
                x_best = vars.numpy()

            else:
                raise Exception(
                    "I don't know the selected optimization algorithm."
                )
            self.exp.set_parameters(
                x_best, self.opt_map, scaled=True
            )
            end_time = time.time()
            self.logfile.write(
                f"Finished at {time.asctime(time.localtime())}\n"
            )
            self.logfile.write(
                f"Total runtime: {end_time-start_time}\n\n"
            )
            self.logfile.flush()

    def model_1d_sweep(
        self,
        exp,
        sim,
        eval_func,
        opt_name='model_sweep',
        num=50,
    ):
        from progressbar import ProgressBar, Percentage, Bar, ETA
        import matplotlib.pyplot as plt

        self.exp = exp
        self.sim = sim
        self.eval_func = eval_func
        self.opt_name = opt_name
        self.logfile_name = self.data_path + self.opt_name + '.log'
        print(f"Saving as:\n{self.logfile_name}")
        self.optim_status = {}
        self.evaluation = 1

        with open(self.logfile_name, 'a') as self.logfile:
            X = np.linspace(-1, 1, num)
            rms = []
            widgets = [
                'Sweep: ',
                Percentage(),
                ' ',
                Bar(marker='=', left='[', right=']'),
                ' ',
                ETA()
            ]
            pbar = ProgressBar(widgets=widgets, maxval=X.shape[0])
            pbar.start()
            ii = 0
            for val in pbar(range(X.shape[0])):
                rms.append(self.goal_run_n([X[ii]]))
                pbar.update(ii)
                ii += 1
            pbar.finish()
            plt.figure()
            plt.plot(X, rms, 'x')
            plt.show()

    def log_parameters(self):
        if self.optim_status['goal'] < self.current_best_goal:
            self.current_best_goal = self.optim_status['goal']
            with open(self.data_path+'best_point', 'w') as best_point:
                best_point.write(json.dumps(self.opt_map))
                best_point.write("\n")
                best_point.write(json.dumps(self.optim_status))
        self.logfile.write(json.dumps(self.optim_status))
        self.logfile.write("\n")
        self.logfile.write(f"\nFinished evaluation {self.evaluation}\n")
        self.evaluation += 1
        self.logfile.flush()

    def confirm_model(
        self,
        exp,
        sim,
        eval_func,
        confirm_params,
        fom,
        callback_foms=[],
    ):
        self.opt_name = "confirm"
        self.logfile_name = self.data_path + self.opt_name + '.log'
        print(f"Saving as:\n{self.logfile_name}")
        self.optim_status = {}
        self.evaluation = 0
        with open(self.logfile_name, 'a') as self.logfile:
            self.fom = fom
            self.callback_foms = callback_foms
            self.exp = exp
            self.sim = sim
            self.eval_func = eval_func
            learn_from = self.learn_from['seqs_grouped_by_param_set']
            self.exp.set_parameters(confirm_params, self.opt_map, scaled=False)

            if self.sampling == 'random':
                raise ValueError('do not know which sequences to exclude')
            elif self.sampling == 'even':
                n = int(len(learn_from) / self.batch_size)
                measurements = []
                for indx in np.arange(len(learn_from)):
                    if indx % n != 0:
                        measurements.append(learn_from[indx])

            elif self.sampling == 'from_start':
                measurements = learn_from[self.batch_size:]
            elif self.sampling == 'from_end':
                measurements = learn_from[:-self.batch_size]
            elif self.sampling == 'ALL':
                raise ValueError('Already verified')
            else:
                raise(
                    """Unspecified sampling method.\n
                    Select from 'from_end'  'even', 'random' , 'from_start'.
                    Thank you."""
                )
            batch_size = len(measurements)
            ipar = 1
            used_seqs = 0
            for m in measurements:
                gateset_params = m['params']
                self.gateset.set_parameters(
                    gateset_params, self.gateset_opt_map, scaled=False
                )
                self.logfile.write(
                    "\n  Parameterset {} of {}:  {}".format(
                        ipar,
                        batch_size,
                        self.gateset.get_parameters(
                            self.gateset_opt_map, to_str=True
                        )
                    )
                )
                ipar += 1
                U_dict = self.sim.get_gates()
                iseq = 1
                fids = []
                sims = []
                stds = []
                for this_seq in m['seqs']:
                    seq = this_seq['gate_seq']
                    fid = this_seq['result']
                    std = this_seq['result_std']

                    if (self.skip_bad_points and fid > 0.25):
                        self.logfile.write(
                            f"\n  Skipped point with infidelity>0.25.\n"
                        )
                        iseq += 1
                        continue

                    this_goal = self.eval_func(U_dict, seq)
                    self.logfile.write(
                        f"\n  Sequence {iseq} of {len(m['seqs'])}:\n  {seq}\n"
                    )
                    iseq += 1
                    self.logfile.write(
                        f"  Simulation:  {float(this_goal.numpy()):8.5f}"
                    )
                    self.logfile.write(
                        f"  Experiment: {fid:8.5f} std: {std:8.5f}"
                    )
                    self.logfile.write(
                        f"  Diff: {fid-float(this_goal.numpy()):8.5f}\n"
                    )
                    self.logfile.flush()
                    used_seqs += 1

                    fids.append(fid)
                    sims.append(this_goal)
                    stds.append(std)

                tmp_fids = tf.constant(fids, dtype=tf.float64)
                tmp_sims = tf.concat(sims, axis=0)
                tmp_stds = tf.constant(stds, dtype=tf.float64)
                print(
                    "Current {}: {}".format(
                        self.fom.__name__,
                        float(self.fom(tmp_fids, tmp_sims, tmp_stds).numpy())
                    )
                )
                for cb_fom in self.callback_foms:
                    print(
                        "Current {}: {}".format(
                            cb_fom.__name__,
                            float(cb_fom(tmp_fids, tmp_sims, tmp_stds).numpy())
                        )
                    )
                print("")

                self.logfile.write(
                    f"  Mean simulation fidelity: {float(np.mean(sims)):8.5f}"
                )
                self.logfile.write(
                    f" std: {float(np.std(sims)):8.5f}\n"
                )
                self.logfile.write(
                    f"  Mean experiment fidelity: {float(np.mean(fids)):8.5f}"
                )
                self.logfile.write(
                    f" std: {float(np.std(fids)):8.5f}\n"
                )
                self.logfile.flush()

            fids = tf.constant(fids, dtype=tf.float64)
            sims = tf.concat(sims, axis=0)
            stds = tf.constant(stds, dtype=tf.float64)
            goal = self.fom(fids, sims, stds)
            self.logfile.write(
                "Finished batch with {}: {}\n".format(
                    self.fom.__name__,
                    float(goal.numpy())
                )
            )
            for cb_fom in self.callback_foms:
                self.logfile.write(
                    "Finished batch with {}: {}\n".format(
                        cb_fom.__name__,
                        float(cb_fom(fids, sims, stds).numpy())
                    )
                )
            self.logfile.flush()

            self.optim_status['params'] = [
                par.numpy().tolist()
                for par in self.exp.get_parameters(self.opt_map)
            ]
            self.optim_status['goal'] = float(goal.numpy())
            self.log_parameters()
        return goal<|MERGE_RESOLUTION|>--- conflicted
+++ resolved
@@ -110,8 +110,6 @@
         self.log_parameters()
         return goal
 
-<<<<<<< HEAD
-=======
     def eval_goal(self, current_params, measurements):
         self.exp.set_parameters(current_params, self.opt_map, scaled=True)
         batch_size = len(measurements)
@@ -264,7 +262,6 @@
         self.log_parameters()
         return goal
 
->>>>>>> a865a7ec
     def lookup_gradient(self, x):
         key = str(x)
         return self.gradients.pop(key)
@@ -273,9 +270,6 @@
 # TODO fix error when JSONing fucntion types
 
 # TODO desing change? make simulator / optimizer communicate with ask and tell?
-<<<<<<< HEAD
-
-=======
     def lbfgs(self, x0, goal, options):
         # TODO fix error when JSONing fucntion types
         options['disp'] = True
@@ -297,7 +291,6 @@
                 options=options
             )
         return res.x
->>>>>>> a865a7ec
 
     def optimize_controls(
         self,
