--- conflicted
+++ resolved
@@ -79,7 +79,6 @@
         self.tf_sess = tf_sess
 
     def set_bounds(self, b_in):
-<<<<<<< HEAD
         if self.env_shape == 'flat':
             b = np.array(list(b_in.values()))
         else:
@@ -103,15 +102,6 @@
         self.opt_idxes = opt_idxes
         self.bounds['scale'] = np.diff(b).T[0]
         self.bounds['offset'] = b.T[0]
-=======
-        if self.env_shape == 'ETH':
-            b = tf.constant(list(b_in.values()), dtype=tf.float64)
-        else:
-            b = tf.constant(self.serialize_parameters(b_in), dtype=tf.float64)
-        self.bounds = {}
-        self.bounds['scale'] = b[1:]-b[:-1]
-        self.bounds['offset'] = b[:-1]
->>>>>>> 8b7c0cd7
 
     def set_parameters(self, name, guess):
         """
@@ -121,26 +111,9 @@
         if self.env_shape == 'flat':
             self.parameters[name] = list(guess.values())
         else:
-<<<<<<< HEAD
             self.parameters[name] = self.serialize_parameters(guess, True)
 
     def serialize_parameters(self, p, redefine=False):
-=======
-            control_keys = sorted(guess.keys())
-            for ckey in control_keys:
-                control = guess[ckey]
-                self.keys[ckey] = {}
-                carrier_keys = sorted(control.keys())
-                for carkey in carrier_keys:
-                    carrier = guess[ckey][carkey]
-                    self.keys[ckey][carkey] = sorted(carrier['pulses'].keys())
-            self.parameters[name] = tf.constant(
-                    self.serialize_parameters(guess),
-                    dtype=tf.float64
-                    )
-
-    def serialize_parameters(self, p):
->>>>>>> 8b7c0cd7
         """
         Takes a nested dictionary of pulse parameters and returns a linear
         list, compatible with the parametrization of this gate. Input can
@@ -180,7 +153,6 @@
         p = {}
         if isinstance(q, str):
             q = self.parameters[q]
-<<<<<<< HEAD
         idxes = self.idxes
         for ctrl in sorted(idxes):
             p[ctrl] = {}
@@ -195,23 +167,6 @@
                     for prop in sorted(idxes[ctrl][carr]['pulses'][puls]['params']):
                         idx = idxes[ctrl][carr]['pulses'][puls]['params'][prop]
                         p[ctrl][carr]['pulses'][puls]['params'][prop] = q[idx]
-=======
-        q = self.tf_sess.run(q)
-        keys = self.keys
-        idx = 0
-        for ckey in sorted(keys):
-            p[ckey] = {}
-            for carkey in sorted(keys[ckey]):
-                p[ckey][carkey] = {}
-                p[ckey][carkey]['pulses'] = {}
-                p[ckey][carkey]['freq'] = q[idx]
-                idx += 1
-                for pkey in sorted(keys[ckey][carkey]):
-                    p[ckey][carkey]['pulses'][pkey] = {}
-                    for prop in self.props:
-                        p[ckey][carkey]['pulses'][pkey][prop] = q[idx]
-                        idx += 1
->>>>>>> 8b7c0cd7
         return p
 
     def to_scale_one(self, q):
@@ -220,12 +175,8 @@
         """
         if isinstance(q, str):
             q = self.parameters[q]
-<<<<<<< HEAD
         q = np.array(q)[self.opt_idxes]
         y = (q - self.bounds['offset']) / self.bounds['scale']
-=======
-        y = (tf.constant(q, dtype=tf.float64) - self.bounds['offset']) / self.bounds['scale']
->>>>>>> 8b7c0cd7
         return 2*y-1
 
     def to_bound_phys_scale(self, x):
@@ -252,7 +203,6 @@
         """
         if isinstance(guess, str):
             guess = self.parameters[guess]
-<<<<<<< HEAD
         idxes = self.idxes
         signals = {}
 
@@ -290,35 +240,6 @@
                 signals[ctrl][carr]['I'] = Inphase
                 signals[ctrl][carr]['Q'] = Quadrature
         return signals
-=======
-        """
-        NICO: Paramtrization here is fixed for testing and will have to be
-        extended to more general.
-        """
-        omega_d = guess[0]
-        amp = guess[1]
-        t0 = guess[2]
-        t1 = guess[3]
-        xy_angle = guess[4]
-        # TODO: atm it works for both gaussian and flattop, but only by chance
-
-        def Inphase(t):
-            return self.envelope(t, t0, t1) * tf.cos(xy_angle)
-
-        def Quadrature(t):
-            envelope = self.envelope
-            if self.env_shape == 'DRAG':
-                drag = guess[5]
-                envelope = drag * self.env_der
-            return envelope(t, t0, t1) * tf.sin(xy_angle)
-
-        return {
-                'I': Inphase,
-                'Q': Quadrature,
-                'carrier_amp': amp,
-                'omegas': [omega_d]
-                }
->>>>>>> 8b7c0cd7
 
     def get_control_fields(self, name):
         """
