--- conflicted
+++ resolved
@@ -94,7 +94,6 @@
                         idx += 1
         return p
 
-<<<<<<< HEAD
     def get_IQ(self, name):
         """
         Construct the in-phase (I) and quadrature (Q) components of the control
@@ -134,8 +133,7 @@
             self.deserialize_parameters(p),
             indent=4,
             sort_keys=True))
-=======
->>>>>>> b139cd8a
+
     def get_parameters(self):
         return self.parameters
 
