"""Optimizer object, where the optimal control is done."""

import os
import time
import json
import tensorflow as tf
import numpy as np
import c3.libraries.algorithms as algorithms


class Optimizer:
    """
    General optimizer class from which specific classes are inherited.

    Parameters
    ----------
    algorithm : callable
        From the algorithm library
    plot_dynamics : boolean
        Save plots of time-resolved dynamics in dir_path
    plot_pulses : boolean
        Save plots of control signals
    store_unitaries : boolean
        Store propagators as text and pickle
    """

    def __init__(
        self,
        algorithm=None,
        plot_dynamics=False,
        plot_pulses=False,
        store_unitaries=False
    ):

        self.optim_status = {}
        self.gradients = {}
        self.current_best_goal = 9876543210.123456789
        self.current_best_params = None
        self.evaluation = 0
        self.plot_dynamics = plot_dynamics
        self.plot_pulses = plot_pulses
        self.store_unitaries = store_unitaries
<<<<<<< HEAD
        self.set_algorithm(algorithm)

    def set_algorithm(self, algorithm):
        if algorithm is not None:
=======
        if algorithm:
>>>>>>> 7e149190
            self.algorithm = algorithm
        else:
            print("C3:WARNING:No algorithm passed. Using default LBFGS")
            self.algorithm = algorithms.lbfgs

    def replace_logdir(self, new_logdir):
        """
        Specify a new filepath to store the log.

        Parameters
        ----------
        new_logdir

        """
        old_logdir = self.logdir
        self.logdir = new_logdir
        try:
            os.remove(self.dir_path + '/recent')
        except FileNotFoundError:
            pass
        #os.remove(self.dir_path + self.string)
        try:
            os.rmdir(old_logdir)
        except OSError:
            pass

    def set_exp(self, exp):
        self.exp = exp

    def set_created_by(self, config):
        """
        Store the config file location used to created this optimizer.
        """
        self.created_by = config
        
    def load_best(self, init_point):
        """
        Load a previous parameter point to start the optimization from.

        Parameters
        ----------
        init_point : str
            File location of the initial point

        """
        with open(init_point) as init_file:
            best = json.load(init_file)
            
        best_opt_map = [
            [tuple(par) for par in pset] for pset in best["opt_map"]
        ]
        init_p = best['optim_status']['params']
        self.pmap.set_parameters(init_p, best_opt_map)
        
    def start_log(self):
        """
        Initialize the log with current time.

        """
        self.start_time = time.time()
        start_time_str = str(f"{time.asctime(time.localtime())}\n\n")
        with open(self.logdir + self.logname, 'a') as logfile:
            logfile.write("Starting optimization at ")
            logfile.write(start_time_str)
            logfile.write("Optimization parameters:\n")
            logfile.write(json.dumps(self.pmap.opt_map))
            logfile.write("\n")
            logfile.write("Units:\n")
            logfile.write(json.dumps(self.pmap.get_opt_units()))
            logfile.write("\n")
            logfile.write("Algorithm options:\n")
            logfile.write(json.dumps(self.options))
            logfile.write("\n")
            logfile.flush()

    def end_log(self):
        """
        Finish the log by recording current time and total runtime.

        """
        self.end_time = time.time()
        with open(self.logdir + self.logname, 'a') as logfile:
            logfile.write(
                f"Finished at {time.asctime(time.localtime())}\n"
            )
            logfile.write(
                f"Total runtime: {self.end_time-self.start_time}\n\n"
            )
            logfile.flush()

    def log_best_unitary(self):
        """
        Save the best unitary in the log.
        """
        with open(self.logdir + 'best_point_' + self.logname, 'w') as best_point:
            U_dict = self.exp.unitaries
            for gate, U in U_dict.items():
                best_point.write("\n")
                best_point.write(f"Re {gate}: \n")
                best_point.write(f"{np.round(np.real(U), 3)}\n")
                best_point.write("\n")
                best_point.write(f"Im {gate}: \n")
                best_point.write(f"{np.round(np.imag(U), 3)}\n")

    def log_parameters(self):
        """
        Log the current status. Write parameters to log. Update the current best parameters. 
        Call plotting functions as set up.

        """
        if self.optim_status['goal'] < self.current_best_goal:
            self.current_best_goal = self.optim_status['goal']
            self.current_best_params = self.optim_status['params']
            with open(
                self.logdir + 'best_point_' + self.logname, 'w'
            ) as best_point:
                best_dict = {
                    "opt_map": self.pmap.opt_map,
                    "units": self.pmap.get_opt_units(),
                    "optim_status": self.optim_status
                }
                best_point.write(json.dumps(best_dict))
                best_point.write("\n")
        if self.plot_dynamics:
<<<<<<< HEAD
#             psi_init = self.exp.model.tasks["init_ground"].initialise(
#                 self.exp.model.drift_H,
#                 self.exp.model.lindbladian
#             )
            dim = np.prod(self.exp.model.dims)
            psi_init = [0] * dim
            psi_init[4] = 1
            psi_init = tf.constant(psi_init, dtype=tf.complex128, shape=[dim ,1])
#             psi_init = [0] * dim**2
#             psi_init[dim*4 + 4] = 1
#             psi_init = tf.constant(psi_init, dtype=tf.complex128, shape=[dim**2 ,1])
=======
            psi_init = self.pmap.model.tasks["init_ground"].initialise(
                self.pmap.model.drift_H,
                self.pmap.model.lindbladian
            )
            #dim = np.prod(self.pmap.model.dims)
            #psi_init = [0] * dim
            #psi_init[1] = 1
            #psi_init = tf.constant(psi_init, dtype=tf.complex128, shape=[dim ,1])
>>>>>>> 7e149190
            for gate in self.exp.dUs.keys():
                self.exp.plot_dynamics(psi_init, [gate], self.optim_status['goal'])
            self.exp.dynamics_plot_counter += 1
        if self.plot_pulses:
            for gate in self.opt_gates:
                instr = self.pmap.instructions[gate]
                self.exp.plot_pulses(instr, self.optim_status['goal'])
            self.exp.pulses_plot_counter += 1
        if self.store_unitaries:
            self.exp.store_Udict(self.optim_status['goal'])
            self.exp.store_unitaries_counter += 1
        with open(self.logdir + self.logname, 'a') as logfile:
            logfile.write(f"\nFinished evaluation {self.evaluation} at {time.asctime()}\n")
            # logfile.write(json.dumps(self.optim_status, indent=2))
            logfile.write(json.dumps(self.optim_status))
            logfile.write("\n")
            logfile.flush()

    def fct_to_min(self, x):
        """
        Wrapper for the goal function.

        Parameters
        ----------
        x : np.array
            Vector of parameters in the optimizer friendly way.

        Returns
        -------
        float
            Value of the goal function.
        """
        current_params = tf.constant(x)
        goal = self.goal_run(current_params)
        self.log_parameters()
        if isinstance(goal, tf.Tensor):
            goal = float(goal.numpy())
        return goal

    def fct_to_min_autograd(self, x):
        """
        Wrapper for the goal function, including evaluation and storage of the gradient.

       Parameters
        ----------
        x : np.array
            Vector of parameters in the optimizer friendly way.

        Returns
        -------
        float
            Value of the goal function.
        """
        current_params = tf.constant(x)
        goal, grad = self.goal_run_with_grad(current_params)
        if isinstance(grad, tf.Tensor):
            grad = grad.numpy()
        gradients = grad.flatten()
        self.gradients[str(current_params.numpy())] = gradients
        self.optim_status['gradient'] = gradients.tolist()
        self.log_parameters()
        if isinstance(goal, tf.Tensor):
            goal = float(goal.numpy())
        return goal

    def goal_run_with_grad(self, current_params):
        """OBSOLETE?"""
        with tf.GradientTape() as t:
            t.watch(current_params)
            goal = self.goal_run(current_params)
        grad = t.gradient(goal, current_params)
        return goal, grad

    def lookup_gradient(self, x):
        """
        Return the stored gradient for a given parameter set.

        Parameters
        ----------
        x : np.array
            Parameter set.

        Returns
        -------
        np.array
            Value of the gradient.
        """
        key = str(x)
        return self.gradients.pop(key)

    def write_config(self, filename):
        with open(filename, "w") as cfg_file:
            json.dump(self.__dict__, cfg_file)

    def load_config(self, filename):
        with open(filename, "r") as cfg_file:
            cfg = json.loads(cfg_file.read(1))
        for key in cfg:
            if key == 'gateset':
                self.gateset.load_config(cfg[key])
            elif key == 'sim':
                self.sim.load_config(cfg[key])
            elif key == 'exp':
                self.exp.load_config(cfg[key])
            else:
                self.__dict__[key] = cfg[key]

    # TODO fix error when JSONing fucntion types<|MERGE_RESOLUTION|>--- conflicted
+++ resolved
@@ -40,14 +40,10 @@
         self.plot_dynamics = plot_dynamics
         self.plot_pulses = plot_pulses
         self.store_unitaries = store_unitaries
-<<<<<<< HEAD
         self.set_algorithm(algorithm)
 
     def set_algorithm(self, algorithm):
-        if algorithm is not None:
-=======
         if algorithm:
->>>>>>> 7e149190
             self.algorithm = algorithm
         else:
             print("C3:WARNING:No algorithm passed. Using default LBFGS")
@@ -82,7 +78,7 @@
         Store the config file location used to created this optimizer.
         """
         self.created_by = config
-        
+
     def load_best(self, init_point):
         """
         Load a previous parameter point to start the optimization from.
@@ -95,13 +91,13 @@
         """
         with open(init_point) as init_file:
             best = json.load(init_file)
-            
+
         best_opt_map = [
             [tuple(par) for par in pset] for pset in best["opt_map"]
         ]
         init_p = best['optim_status']['params']
         self.pmap.set_parameters(init_p, best_opt_map)
-        
+
     def start_log(self):
         """
         Initialize the log with current time.
@@ -154,7 +150,7 @@
 
     def log_parameters(self):
         """
-        Log the current status. Write parameters to log. Update the current best parameters. 
+        Log the current status. Write parameters to log. Update the current best parameters.
         Call plotting functions as set up.
 
         """
@@ -172,28 +168,17 @@
                 best_point.write(json.dumps(best_dict))
                 best_point.write("\n")
         if self.plot_dynamics:
-<<<<<<< HEAD
-#             psi_init = self.exp.model.tasks["init_ground"].initialise(
-#                 self.exp.model.drift_H,
-#                 self.exp.model.lindbladian
-#             )
-            dim = np.prod(self.exp.model.dims)
+            # psi_init = self.pmap.model.tasks["init_ground"].initialise(
+            #     self.pmap.model.drift_H,
+            #     self.pmap.model.lindbladian
+            # )
+            dim = np.prod(self.pmap.model.dims)
             psi_init = [0] * dim
             psi_init[4] = 1
             psi_init = tf.constant(psi_init, dtype=tf.complex128, shape=[dim ,1])
-#             psi_init = [0] * dim**2
-#             psi_init[dim*4 + 4] = 1
-#             psi_init = tf.constant(psi_init, dtype=tf.complex128, shape=[dim**2 ,1])
-=======
-            psi_init = self.pmap.model.tasks["init_ground"].initialise(
-                self.pmap.model.drift_H,
-                self.pmap.model.lindbladian
-            )
-            #dim = np.prod(self.pmap.model.dims)
-            #psi_init = [0] * dim
-            #psi_init[1] = 1
-            #psi_init = tf.constant(psi_init, dtype=tf.complex128, shape=[dim ,1])
->>>>>>> 7e149190
+            # psi_init = [0] * dim**2
+            # psi_init[dim*4 + 4] = 1
+            # psi_init = tf.constant(psi_init, dtype=tf.complex128, shape=[dim**2 ,1])
             for gate in self.exp.dUs.keys():
                 self.exp.plot_dynamics(psi_init, [gate], self.optim_status['goal'])
             self.exp.dynamics_plot_counter += 1
