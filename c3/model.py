--- conflicted
+++ resolved
@@ -7,14 +7,10 @@
 import tensorflow as tf
 import c3.utils.tf_utils as tf_utils
 import c3.utils.qt_utils as qt_utils
-<<<<<<< HEAD
 from c3.c3objs import hjson_encode, hjson_decode
 from c3.libraries.chip import device_lib, Drive
-from typing import List, Tuple
-=======
 from c3.libraries.chip import device_lib, Drive, Coupling
 from typing import Dict, List, Tuple, Union
->>>>>>> 8b60f70a
 
 
 class Model:
