--- conflicted
+++ resolved
@@ -652,37 +652,21 @@
         self.signal = None
         self.params["noise_amp"] = props.pop("noise_amp")
 
-<<<<<<< HEAD
     def get_noise(self, sig):
         noise_amp = self.params["noise_amp"].get_value()
         return noise_amp * np.random.normal(size=tf.shape(sig), loc=0.0, scale=1.0)
 
     def process(self,  instr, chan, signal):
-=======
-    def process(self, instr, chan, signal):
->>>>>>> 16733e1f
         """Distort signal by adding noise."""
         noise_amp = self.params["noise_amp"].get_value()
         out_signal = {"ts": signal["ts"]}
         for k, sig in signal.items():
-<<<<<<< HEAD
             if k != 'ts' and not 'noise' in k:
                 if noise_amp < 1e-17:
                     noise = tf.zeros_like(sig)
                 else:
                     noise = tf.constant(self.get_noise(sig), shape=sig.shape, dtype=tf.float64)
                 noise_key = 'noise' + ('-' + k if k != "values" else "")
-=======
-            if k != "ts":
-                if noise_amp < 1e-17:
-                    noise = tf.zeros_like(sig)
-                else:
-                    noise = tf.constant(
-                        noise_amp
-                        * np.random.normal(size=tf.shape(sig), loc=0.0, scale=1.0)
-                    )
-                noise_key = "noise" + ("-" + k if k != "values" else "")
->>>>>>> 16733e1f
                 out_signal[noise_key] = noise
 
                 out_signal[k] = sig + noise
@@ -705,26 +689,6 @@
         super().__init__(**props)
         self.params["bfl_num"] = props.pop("bfl_num", Quantity(value=5, min_val=1, max_val=10))
 
-<<<<<<< HEAD
-=======
-    def process(self, instr, chan, signal):
-        """Distort signal by adding noise."""
-        noise_amp = self.params["noise_amp"].get_value()
-        out_signal = {"ts": signal["ts"]}
-        for k, sig in signal.items():
-            if k != "ts":
-                if noise_amp < 1e-17:
-                    noise = tf.zeros_like(sig)
-                else:
-                    noise = tf.ones_like(sig) * tf.constant(
-                        noise_amp * np.random.normal(loc=0.0, scale=1.0)
-                    )
-                noise_key = "noise" + ("-" + k if k != "values" else "")
-                out_signal[noise_key] = noise
-                out_signal[k] = sig + noise
-        self.signal = out_signal
-        return self.signal
->>>>>>> 16733e1f
 
     def get_noise(self, sig):
         noise_amp = self.params["noise_amp"].get_value().numpy()
@@ -769,102 +733,6 @@
         return self.signal
 
 
-<<<<<<< HEAD
-=======
-# TODO: We should write out own function to calculate the Pink noise in a continuous fft fashion.
-# import colorednoise
-# @dev_reg_deco
-# class Pink_Noise_Cont(Device):
-#     """Noise applied to a signal"""
-#
-#     def __init__(
-#             self,
-#             name: str = "pink_noise",
-#             desc: str = " ",
-#             comment: str = " ",
-#             resolution: np.float64 = 0.0,
-#             noise_amp: Quantity = None
-#     ):
-#         super().__init__(
-#             name=name,
-#             desc=desc,
-#             comment=comment,
-#             resolution=resolution
-#         )
-#         self.signal = None
-#         self.params['noise_amp'] = noise_amp
-#
-#     def distort(self, signal):
-#         """Distort signal by adding noise."""
-#         noise_amp = self.params['noise_amp'].get_value()
-#         if noise_amp < 1e-17:
-#             self.signal = signal
-#             return signal
-#         out_signal = {}
-#         # print(signal)
-#         if type(signal) is dict:
-#             for k, sig in signal.items():
-#                 out_signal[k] = sig + tf.constant(noise_amp * colorednoise.powerlaw_psd_gaussian(1,))
-#         else:
-#             out_signal = signal + tf.constant(noise_amp * np.random.normal(size=tf.shape(signal), loc=0.0, scale=1.0))
-#         self.signal = out_signal
-#         return self.signal
-
-
-@dev_reg_deco
-class Pink_Noise(Device):
-    """Device creating pink noise, i.e. 1/f noise."""
-
-    def __init__(self, **props):
-        super().__init__(**props)
-        self.inputs = props.pop("inputs", 1)
-        self.outputs = props.pop("outputs", 1)
-        self.signal = None
-        self.params["noise_strength"] = props.pop("noise_strength")
-        self.params["bfl_num"] = props.pop(
-            "bfl_num", Quantity(value=5, min_val=1, max_val=10)
-        )
-        self.ts = None
-        self.signal = None
-
-    def get_noise(self, sig, noise_strength, bfl_num):
-        noise = []
-        bfls = 2 * np.random.randint(2, size=bfl_num) - 1
-        num_steps = len(sig)
-        flip_rates = np.logspace(
-            0, np.log(num_steps), num=bfl_num + 1, endpoint=True, base=10.0
-        )
-        for step in range(num_steps):
-            for indx in range(bfl_num):
-                if np.floor(np.random.random() * flip_rates[indx + 1]) == 0:
-                    bfls[indx] = -bfls[indx]
-            noise.append(np.sum(bfls) * noise_strength)
-        return noise
-
-    def process(self, intr, chan, signal):
-        noise_strength = self.params["noise_strength"].get_value().numpy()
-        bfl_num = np.int(self.params["bfl_num"].get_value().numpy())
-
-        out_signal = {"ts": signal["ts"]}
-        for k, sig in signal.items():
-            if k != "ts":
-                if noise_strength < 1e-17:
-                    noise = tf.zeros_like(sig)
-                else:
-                    noise = tf.constant(
-                        self.get_noise(sig, noise_strength, bfl_num),
-                        shape=sig.shape,
-                        dtype=tf.float64,
-                    )
-                noise_key = "noise" + ("-" + k if k != "values" else "")
-                out_signal[noise_key] = noise
-
-                out_signal[k] = sig + noise
-        self.signal = out_signal
-        return self.signal
-
-
->>>>>>> 16733e1f
 @dev_reg_deco
 class LO(Device):
     """Local oscillator device, generates a constant oscillating signal."""
@@ -1079,6 +947,7 @@
                     env = comp.get_shape_values(ts, t_before)
                     # TODO option to have t_before = 0
                     # env = comp.get_shape_values(ts, t_before)
+
                 denv = t.gradient(env, ts)
                 if denv is None:
                     denv = tf.zeros_like(ts, dtype=tf.float64)
