"""Miscellaneous, general utilities."""
import time
import os
import tempfile
import numpy as np
<<<<<<< HEAD
from typing import Tuple
=======
from tensorflow.python.framework import ops
from typing import List, Tuple
>>>>>>> 8dafe725
import warnings


# SYSTEM AND SETUP
def log_setup(data_path: str = None, run_name: str = "run") -> str:
    """
    Make sure the file path to save data exists. Create an appropriately named
    folder with date and time. Also creates a symlink "recent" to the folder.

    Parameters
    ----------
    data_path : str
        File path of where to store any data.
    run_name : str
        User specified name for the run.

    Returns
    -------
    str
        The file path to store new data.

    """
    if data_path:
        data_path = os.path.abspath(data_path)
    else:
        data_path = os.path.join(tempfile.TemporaryDirectory().name, "c3logs")
    if not os.path.isdir(data_path):
        os.makedirs(data_path)

    pwd = os.path.join(
        data_path, run_name, time.strftime("%Y_%m_%d_T_%H_%M_%S", time.localtime())
    )
    while os.path.exists(pwd):
        time.sleep(1)
        pwd = os.path.join(
            data_path, run_name, time.strftime("%Y_%m_%d_T_%H_%M_%S", time.localtime())
        )

    os.makedirs(pwd)
    recent = os.path.join(data_path, "recent")
    replace_symlink(pwd, recent)
    return os.path.join(pwd, "")


def replace_symlink(path: str, alias: str) -> None:
    """Create a symbolic link."""
    try:
        os.remove(alias)
    except FileNotFoundError:
        pass
    except PermissionError:
        warnings.warn("Could not remove symlink")
    try:
        os.symlink(path, alias)
    except FileExistsError:
        pass
    except OSError:
        warnings.warn("OSError encountered while creating symlink")


# NICE PRINTING FUNCTIONS
def eng_num(val: float) -> Tuple[float, str]:
    """Convert a number to engineering notation by returning number and prefix."""
    if np.array(val).size > 1:
        return np.array(val), ""
    if np.isnan(val):
        return np.nan, "NaN"
    big_units = ["", "K", "M", "G", "T", "P", "E", "Z"]
    small_units = ["m", "µ", "n", "p", "f", "a", "z"]
    sign = 1
    if val == 0:
        return 0, ""
    if val < 0:
        val = -val
        sign = -1
    tmp = np.log10(val)
    idx = int(tmp // 3)
    if tmp < 0:
        if np.abs(idx) > len(small_units):
            return val * (10 ** (3 * len(small_units))), small_units[-1]
        prefix = small_units[-(idx + 1)]
    else:
        if np.abs(idx) > len(big_units) - 1:
            return val * (10 ** (-3 * (len(big_units) - 1))), big_units[-1]
        prefix = big_units[idx]

    return sign * (10 ** (tmp % 3)), prefix


def num3str(val: float, use_prefix: bool = True) -> str:
    """Convert a number to a human readable string in engineering notation."""
    if np.array(val).size > 1:
        return np.array2string(val, precision=3)
    if use_prefix:
        num, prefix = eng_num(val)
        formatted_string = f"{num:.3f} " + prefix
    else:
        formatted_string = f"{val:.3} "
    return formatted_string


# USER INTERACTION
def ask_yn() -> bool:
    """Ask for y/n user decision in the command line."""
    asking = True
    text = input("(y/n): ")
    if text == "y":
        asking = False
        boolean = True
    elif text == "n":
        asking = False
        boolean = False
    while asking:
        text = input("Please write y or n and press enter: ")
        if text == "y":
            asking = False
            boolean = True
        elif text == "n":
            asking = False
            boolean = False
    return boolean


def deprecated(message: str):
    """Decorator for deprecating functions

    Parameters
    ----------
    message : str
        Message to display along with DeprecationWarning

    Examples
    --------
    Add a :code:`@deprecated("message")` decorator to the function::

        @deprecated("Using standard width. Better use gaussian_sigma.")
        def gaussian(t, params):
            ...

    """

    def deprecated_decorator(func):
        def deprecated_func(*args, **kwargs):
            warnings.warn(
                "{} is a deprecated function. {}".format(func.__name__, message),
                category=DeprecationWarning,
                stacklevel=2,
            )
            warnings.simplefilter("default", DeprecationWarning)
            return func(*args, **kwargs)

        return deprecated_func

    return deprecated_decorator


def flatten(lis: List, ltypes=(list, tuple)) -> List:
    """Flatten lists of arbitrary lengths
    https://rightfootin.blogspot.com/2006/09/more-on-python-flatten.html

    Parameters
    ----------
    lis : List
        The iterable to flatten
    ltypes : tuple, optional
        Possibly the datatype of the iterable, by default (list, tuple)

    Returns
    -------
    List
        Flattened list
    """
    ltype = type(lis)
    lis = list(lis)
    i = 0
    while i < len(lis):
        while isinstance(lis[i], ltypes):
            if not lis[i]:
                lis.pop(i)
                i -= 1
                break
            else:
                lis[i : i + 1] = lis[i]
        i += 1
    return ltype(lis)<|MERGE_RESOLUTION|>--- conflicted
+++ resolved
@@ -3,12 +3,8 @@
 import os
 import tempfile
 import numpy as np
-<<<<<<< HEAD
-from typing import Tuple
-=======
 from tensorflow.python.framework import ops
 from typing import List, Tuple
->>>>>>> 8dafe725
 import warnings
 
 
