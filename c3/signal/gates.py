--- conflicted
+++ resolved
@@ -118,15 +118,9 @@
             asdict["ideal"] = self.ideal
         return asdict
 
-<<<<<<< HEAD
     def set_name(self, name, ideal=None):
         self._name = name
-        self.set_ideal(ideal)
-=======
-    def set_name(self, name):
-        self.name = name
         self.set_ideal(None)  # sets from name
->>>>>>> 60dfd015
 
     def set_ideal(self, ideal):
         if ideal is not None:
