--- conflicted
+++ resolved
@@ -3,210 +3,6 @@
 from c3.signal.pulse import InstructionComponent
 
 
-<<<<<<< HEAD
-=======
-class GateSet:
-    """Contains all operations and corresponding instructions."""
-
-    def __init__(self):
-        self.instructions = {}
-
-    def write_config(self):
-        cfg = {}
-        for instr in self.instructions:
-            cfg[instr] = self.instructions[instr].write_config()
-        return cfg
-
-    def add_instruction(self, instr):
-        """
-        Add one instruction to the gateset.
-
-        Parameters
-        ----------
-        instr : Instruction
-            Instruction specifies an operation on the device.
-
-
-        """
-        # TODO make this use ___dict___ ?
-        self.instructions[instr.name] = instr
-        self.update_par_lens()
-
-    def list_parameters(self):
-        """
-        List all parameters in this gateset in a hierarchical way. Multiple grouped identifiers mean the same value is
-        used in all places. Structure is
-
-        [gate name, drive channel, component, parameter]
-
-        e.g.
-
-        ["X90p", "qubit 1 Drive", "local oscillator", "frequency"]
-
-        Returns
-        -------
-        list
-            Parameter identifiers.
-        """
-        par_list = []
-        for gate in self.instructions.keys():
-            instr = self.instructions[gate]
-            for chan in instr.comps.keys():
-                for comp in instr.comps[chan]:
-                    for par in instr.comps[chan][comp].params:
-                        par_list.append([(gate, chan, comp, par)])
-        return par_list
-
-    def update_par_lens(self):
-        """
-        Helper to update the lengths of each parameter in the case of vector or matrix valued parameters.
-        """
-        opt_map = self.list_parameters()
-        id_list = []
-        par_lens = []
-        for ids in opt_map:
-            for id in ids:
-                id_list.append(id)
-                gate = id[0]
-                chan = id[1]
-                comp = id[2]
-                param = id[3]
-                gate_instr = self.instructions[gate]
-                par = gate_instr.comps[chan][comp].params[param]
-                par_lens.append(par.length)
-        self.par_lens = par_lens
-        self.id_list = id_list
-
-    def get_parameters(self, opt_map=None, scaled=False, to_str=False):
-        """
-        Return list of parameter values in opt_map in physical units. If scaled is set, the internal value between
-        [-1, 1] is returned.
-
-        Parameters
-        -------
-        opt_map : list
-            List of parameters that will be optimized, specified with a tuple
-            of gate name, control name, component name and parameter.
-            Parameters that are copies of each other are collected in lists.
-
-            Example:
-                opt_map = [
-                        [('X90p','line1','gauss1','sigma'),
-                         ('Y90p','line1','gauss1','sigma')],
-                        [('X90p','line1','gauss2','amp')],
-                        [('Cnot','line1','flattop','amp')],
-                        [('Cnot','line2','DC','amp')]
-                ]
-
-        Returns
-        -------
-        opt_params : dict
-            Dictionary with values, bounds lists.
-
-            Example:
-                opt_params = (
-                    [0,           0,           0,             0],    # Values
-                    )
-
-        """
-        values = []
-        if opt_map is None:
-            opt_map = self.list_parameters()
-        for id in opt_map:
-            gate = id[0][0]
-            chan = id[0][1]
-            comp = id[0][2]
-            param = id[0][3]
-            gate_instr = self.instructions[gate]
-            par = gate_instr.comps[chan][comp].params[param]
-            if scaled:
-                values.extend(par.get_opt_value())
-            elif to_str:
-                values.append(str(par))
-            else:
-                values.append(par.get_value())
-        return values
-
-    def set_parameters(self, values: list, opt_map: list, scaled=False):
-        """
-        Set the values in the original instruction class. If scaled is set, internal values between [-1, 1] are used.
-
-        Parameters
-        ----------
-        values : tf.Tensor
-            Linear vector of parameter values
-        opt_map : list
-            Nested list identifying each entry in the parameter vector
-        scaled : boolean
-            Use the bare, optimizer friendly scaling
-        """
-        # TODO catch key errors
-        val_indx = 0
-        for indx in range(len(opt_map)):
-            ids = opt_map[indx]
-            for id in ids:
-                try:
-                    id_indx = self.id_list.index(id)
-                except ValueError:
-                    raise Exception(f"C3:ERROR: Parameter \'{id}\' is not in this gate-set.")
-                par_len = self.par_lens[id_indx]
-                gate = id[0]
-                par_id = id[1:4]
-                chan = par_id[0]
-                comp = par_id[1]
-                param = par_id[2]
-                gate_instr = self.instructions[gate]
-                par = gate_instr.comps[chan][comp].params[param]
-                if scaled:
-                    val = values[val_indx:val_indx+par_len]
-                    par.set_opt_value(val)
-                else:
-                    try:
-                        val = values[val_indx]
-                        if len(id) == 5:
-                            fct = id[4]
-                            val = fct(val)
-                        par.set_value(val)
-                    except ValueError as e:
-                        raise ValueError(f"Trying to set {id} to value {val}, but resulted in {e}")
-            if scaled:
-                val_indx += par_len
-            else:
-                val_indx += 1
-
-    def print_parameters(self, opt_map=None):
-        """
-        Human readable, printable string of the parameter ids and their values.
-
-        Parameters
-        ----------
-        opt_map : list
-            Nested list identifying the parameters of interest. If none is given, the full opt_map is used.
-
-        Returns
-        -------
-        str
-            Parameters and their values
-        """
-        ret = []
-        if opt_map is None:
-            opt_map = [[par_id] for par_id in self.id_list]
-        for indx in range(len(opt_map)):
-            ids = opt_map[indx]
-            for id in ids:
-                gate = id[0]
-                par_id = id[1:4]
-                chan = par_id[0]
-                comp = par_id[1]
-                param = par_id[2]
-                gate_instr = self.instructions[gate]
-                par = gate_instr.comps[chan][comp].params[param]
-            nice_id = gate + "-" + "-".join(par_id)
-            ret.append(f"{nice_id:38}: {par}\n")
-        return "".join(ret)
-
-
->>>>>>> 71ba6c48
 class Instruction():
     """
     Collection of components making up the control signal for a line.
