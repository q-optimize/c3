--- conflicted
+++ resolved
@@ -401,17 +401,10 @@
     tf.float64
         Mean average fidelity
     """
-<<<<<<< HEAD
-    infid = 1
-    for gate in U_dict.keys():
-        infid *= average_infid(U_dict, gate, index, dims, proj)
-    return infid
-=======
     fid = 1
     for gate in U_dict.keys():
         fid *= 1 - average_infid(U_dict, gate, index, dims, proj)
     return 1 - fid
->>>>>>> 6db1e7a5
 
 
 @fid_reg_deco
