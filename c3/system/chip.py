"""Component class and subclasses for the components making up the quantum device."""

import numpy as np
import tensorflow as tf

from c3.c3objs import C3obj
from c3.libraries.constants import kb, hbar
from c3.libraries.hamiltonians import hamiltonians
from c3.utils.qt_utils import hilbert_space_kron as hskron


device_lib = dict()


def dev_reg_deco(func):
    """
    Decorator for making registry of functions
    """
    device_lib[str(func.__name__)] = func
    return func


class PhysicalComponent(C3obj):
    """
    Represents the components making up a chip.

    Parameters
    ----------
    hilbert_dim : int
        Dimension of the Hilbert space of this component

    """

    def __init__(self, **props):
        self.params = {}
        self.hilbert_dim = props.pop("hilbert_dim", None)
        super().__init__(**props)
        self.Hs = {}
        self.collapse_ops = {}
        self.drive_line = None

    def set_subspace_index(self, index):
        self.index = index

    def asdict(self) -> dict:
        params = {}
        for key, item in self.params.items():
            params[key] = item.asdict()
        return {
            "c3type": self.__class__.__name__,
            "params": params,
            "hilbert_dim": self.hilbert_dim,
        }


@dev_reg_deco
class Qubit(PhysicalComponent):
    """
    Represents the element in a chip functioning as qubit.

    Parameters
    ----------
    freq: np.float64
        frequency of the qubit
    anhar: np.float64
        anharmonicity of the qubit. defined as w01 - w12
    t1: np.float64
        t1, the time decay of the qubit due to dissipation
    t2star: np.float64
        t2star, the time decay of the qubit due to pure dephasing
    temp: np.float64
        temperature of the qubit, used to determine the Boltzmann distribution
        of energy level populations

    """

    def __init__(
        self,
        name,
        hilbert_dim,
        desc=None,
        comment=None,
        freq=None,
        anhar=None,
        t1=None,
        t2star=None,
        temp=None,
        params=None,
    ):
        # TODO Cleanup params passing and check for conflicting information
        super().__init__(
            name=name,
            desc=desc,
            comment=comment,
            hilbert_dim=hilbert_dim,
            params=params,
        )
        if freq:
            self.params["freq"] = freq
        if anhar:
            self.params["anhar"] = anhar
        if t1:
            self.params["t1"] = t1
        if t2star:
            self.params["t2star"] = t2star
        if temp:
            self.params["temp"] = temp

    def init_Hs(self, ann_oper):
        """
        Initialize the qubit Hamiltonians. If the dimension is higher than two, a
        Duffing oscillator is used.

        Parameters
        ----------
        ann_oper : np.array
            Annihilation operator in the full Hilbert space

        """
        resonator = hamiltonians["resonator"]
        self.Hs["freq"] = tf.constant(resonator(ann_oper), dtype=tf.complex128)
        if self.hilbert_dim > 2:
            duffing = hamiltonians["duffing"]
            self.Hs["anhar"] = tf.constant(duffing(ann_oper), dtype=tf.complex128)

    def get_Hamiltonian(self):
        """
        Compute the Hamiltonian. Multiplies the number operator with the frequency and
        anharmonicity with the Duffing part and returns their sum.

        Returns
        -------
        tf.Tensor
            Hamiltonian

        """
        h = tf.cast(self.params["freq"].get_value(), tf.complex128) * self.Hs["freq"]
        if self.hilbert_dim > 2:
            anhar = tf.cast(self.params["anhar"].get_value(), tf.complex128)
            h += anhar * self.Hs["anhar"]
        return h

    def init_Ls(self, ann_oper):
        """
        Initialize Lindbladian components.

        Parameters
        ----------
        ann_oper : np.array
            Annihilation operator in the full Hilbert space

        """
        self.collapse_ops["t1"] = ann_oper
        self.collapse_ops["temp"] = ann_oper.T.conj()
        self.collapse_ops["t2star"] = 2 * tf.matmul(ann_oper.T.conj(), ann_oper)

    def get_Lindbladian(self, dims):
        """
        Compute the Lindbladian, based on relaxation, dephasing constants and finite
        temperature.

        Returns
        -------
        tf.Tensor
            Hamiltonian

        """
        Ls = []
        if "t1" in self.params:
            t1 = self.params["t1"].get_value()
            gamma = (0.5 / t1) ** 0.5
            L = gamma * self.collapse_ops["t1"]
            Ls.append(L)
            if "temp" in self.params:
                if self.hilbert_dim > 2:
                    freq = self.params["freq"].get_value()
                    anhar = self.params["anhar"].get_value()
                    freq_diff = np.array(
                        [freq + n * anhar for n in range(self.hilbert_dim)]
                    )
                else:
                    freq_diff = np.array([self.params["freq"].get_value(), 0])
                beta = 1 / (self.params["temp"].get_value() * kb)
                det_bal = tf.exp(-hbar * tf.cast(freq_diff, tf.float64) * beta)
                det_bal_mat = hskron(tf.linalg.tensor_diag(det_bal), self.index, dims)
                L = gamma * tf.matmul(self.collapse_ops["temp"], det_bal_mat)
                Ls.append(L)
        if "t2star" in self.params:
            gamma = (0.5 / self.params["t2star"].get_value()) ** 0.5
            L = gamma * self.collapse_ops["t2star"]
            Ls.append(L)
        if Ls == []:
            raise Exception("No T1 or T2 provided")
        return tf.cast(sum(Ls), tf.complex128)


@dev_reg_deco
class Resonator(PhysicalComponent):
    """
    Represents the element in a chip functioning as resonator.

    Parameters
    ----------
    freq: np.float64
        frequency of the resonator

    """

    def init_Hs(self, ann_oper):
        """
        Initialize the Hamiltonian as a number operator

        Parameters
        ----------
        ann_oper : np.array
            Annihilation operator in the full Hilbert space.

        """
        self.Hs["freq"] = tf.constant(
            hamiltonians["resonator"](ann_oper), dtype=tf.complex128
        )

    def init_Ls(self, ann_oper):
        """NOT IMPLEMENTED"""
        pass

    def get_Hamiltonian(self):
        """Compute the Hamiltonian."""
        freq = tf.cast(self.params["freq"].get_value(), tf.complex128)
        return freq * self.Hs["freq"]

    def get_Lindbladian(self, dims):
        """NOT IMPLEMENTED"""
        pass


@dev_reg_deco
class Transmon(PhysicalComponent):
    """
    Represents the element in a chip functioning as tunanble transmon qubit.

    Parameters
    ----------
    freq: np.float64
        base frequency of the Transmon
    phi_0: np.float64
        half period of the phase dependant function
    phi: np.float64
        flux position

    """

    def __init__(
        self,
        name: str,
        desc: str = None,
        comment: str = None,
        hilbert_dim: int = None,
        freq: np.float64 = None,
        phi: np.float64 = None,
        phi_0: np.float64 = None,
        gamma: np.float64 = None,
        d: np.float64 = None,
        t1: np.float64 = None,
        t2star: np.float64 = None,
        temp: np.float64 = None,
        anhar: np.float64 = None,
        params=None,
    ):
        super().__init__(
            name=name,
            desc=desc,
            comment=comment,
            hilbert_dim=hilbert_dim,
            params=params,
        )
        if freq:
            self.params["freq"] = freq
        if phi:
            self.params["phi"] = phi
        if phi_0:
            self.params["phi_0"] = phi_0
        if d:
            self.params["d"] = d
        elif gamma:
            self.params["gamma"] = gamma
<<<<<<< HEAD
        else:
            raise Warning("no gamma or d provided. setting d=0, i.e. symmetric case")
        # Anharmonicity corresponding to the charging energy in the two-level case
        self.params["anhar"] = anhar
=======
        if anhar:
            self.params["anhar"] = anhar
>>>>>>> 50052a52
        if t1:
            self.params["t1"] = t1
        if t2star:
            self.params["t2star"] = t2star
        if temp:
            self.params["temp"] = temp
        if "d" not in self.params.keys() and "gamma" not in self.params.keys():
            print(
                "C3:WANING: No junction asymmetry specified, setting symmetric SQUID"
                " for tuning."
            )
            self.params["d"] = 0

    def get_factor(self):
        pi = tf.constant(np.pi, dtype=tf.float64)
        phi = tf.cast(self.params["phi"].get_value(), tf.float64)
        phi_0 = tf.cast(self.params["phi_0"].get_value(), tf.float64)
        if "d" in self.params:
            d = tf.cast(self.params["d"].get_value(), tf.float64)
        elif "gamma" in self.params:
            gamma = tf.cast(self.params["gamma"].get_value(), tf.complex128)
            d = (gamma - 1) / (gamma + 1)
        else:
            d = 0
        factor = tf.sqrt(
            tf.sqrt(
                tf.cos(pi * phi / phi_0) ** 2 + d ** 2 * tf.sin(pi * phi / phi_0) ** 2
            )
        )
        factor = tf.cast(factor, tf.complex128)
        return factor

    def get_anhar(self):
        anhar = tf.cast(self.params["anhar"].get_value(), tf.complex128)
        return anhar

    def get_freq(self):
        freq = tf.cast(self.params["freq"].get_value(), tf.complex128)
        anhar = tf.cast(self.params["anhar"].get_value(), tf.complex128)
        biased_freq = (freq - anhar) * self.get_factor() + anhar
        return biased_freq

    def init_Hs(self, ann_oper):
        resonator = hamiltonians["resonator"]
        self.Hs["freq"] = tf.constant(resonator(ann_oper), dtype=tf.complex128)
        if self.hilbert_dim > 2:
            duffing = hamiltonians["duffing"]
            self.Hs["anhar"] = tf.constant(duffing(ann_oper), dtype=tf.complex128)

    def init_Ls(self, ann_oper):
        """
        Initialize Lindbladian components.

        Parameters
        ----------
        ann_oper : np.array
            Annihilation operator in the full Hilbert space

        """
        self.collapse_ops["t1"] = ann_oper
        self.collapse_ops["temp"] = ann_oper.T.conj()
        self.collapse_ops["t2star"] = 2 * tf.matmul(ann_oper.T.conj(), ann_oper)

    def get_Hamiltonian(self):
        h = self.get_freq() * self.Hs["freq"]
        if self.hilbert_dim > 2:
            h += self.get_anhar() * self.Hs["anhar"]
        return h

    def get_Lindbladian(self, dims):
        """
        Compute the Lindbladian, based on relaxation, dephasing constants and finite temperature.

        Returns
        -------
        tf.Tensor
            Hamiltonian
        """
        Ls = []
        if "t1" in self.params:
            t1 = self.params["t1"].get_value()
            gamma = (0.5 / t1) ** 0.5
            L = gamma * self.collapse_ops["t1"]
            Ls.append(L)
            if "temp" in self.params:
                if self.params["temp"].get_value().numpy():
                    if self.hilbert_dim > 2:
                        freq_diff = np.array(
                            [
                                (
                                    self.params["freq"].get_value()
                                    + n * self.params["anhar"].get_value()
                                )
                                for n in range(self.hilbert_dim)
                            ]
                        )
                    else:
                        freq_diff = np.array([self.params["freq"].get_value(), 0])
                    beta = 1 / (self.params["temp"].get_value() * kb)
                    det_bal = tf.exp(-hbar * tf.cast(freq_diff, tf.float64) * beta)
                    det_bal_mat = hskron(
                        tf.linalg.tensor_diag(det_bal), self.index, dims
                    )
                    L = gamma * tf.matmul(self.collapse_ops["temp"], det_bal_mat)
                    Ls.append(L)
        if "t2star" in self.params:
            gamma = (0.5 / self.params["t2star"].get_value()) ** 0.5
            L = gamma * self.collapse_ops["t2star"]
            Ls.append(L)
        if Ls == []:
            raise Exception("No T1 or T2 provided")
        return tf.cast(sum(Ls), tf.complex128)


@dev_reg_deco
class SNAIL(PhysicalComponent):
    """
    Represents the element in a chip functioning as a three wave mixing element also knwon as a SNAIL.
    Reference: https://arxiv.org/pdf/1702.00869.pdf
    Parameters
    ----------
    freq: np.float64
        frequency of the qubit
    anhar: np.float64
        anharmonicity of the qubit. defined as w01 - w12
    beta: np.float64
        third order non_linearity of the qubit.
    t1: np.float64
        t1, the time decay of the qubit due to dissipation
    t2star: np.float64
        t2star, the time decay of the qubit due to pure dephasing
    temp: np.float64
        temperature of the qubit, used to determine the Boltzmann distribution
        of energy level populations
    Class is mostly an exact copy of the Qubit class. The only difference is the added third order non linearity with a prefactor beta.
    The only modification is the get hamiltonian and init hamiltonian definition. Also imported the necessary third order non linearity
    from the hamiltonian library.
    """

    def __init__(
        self,
        name: str,
        desc: str = " ",
        comment: str = " ",
        hilbert_dim: int = 4,
        freq: np.float64 = None,
        anhar: np.float64 = None,
        beta: np.float64 = None,
        t1: np.float64 = None,
        t2star: np.float64 = None,
        temp: np.float64 = None,
    ):
        super().__init__(name=name, desc=desc, comment=comment, hilbert_dim=hilbert_dim)
        self.params["freq"] = freq
        self.params["beta"] = beta
        if anhar:
            self.params["anhar"] = anhar
        if t1:
            self.params["t1"] = t1
        if t2star:
            self.params["t2star"] = t2star
        if temp:
            self.params["temp"] = temp

    def init_Hs(self, ann_oper):
        """
        Initialize the SNAIL Hamiltonians.
        Parameters
        ----------
        ann_oper : np.array
            Annihilation operator in the full Hilbert space
        """
        resonator = hamiltonians["resonator"]
        self.Hs["freq"] = tf.constant(resonator(ann_oper), dtype=tf.complex128)
        if self.hilbert_dim > 2:
            duffing = hamiltonians["duffing"]
            self.Hs["anhar"] = tf.constant(duffing(ann_oper), dtype=tf.complex128)
        third = hamiltonians["third_order"]
        self.Hs["beta"] = tf.constant(third(ann_oper), dtype=tf.complex128)

    def get_Hamiltonian(self):
        """
        Compute the Hamiltonian. Multiplies the number operator with the frequency and anharmonicity with
        the Duffing part and returns their sum.
        Returns
        -------
        tf.Tensor
            Hamiltonian
        """
        h = tf.cast(self.params["freq"].get_value(), tf.complex128) * self.Hs["freq"]
        h += tf.cast(self.params["beta"].get_value(), tf.complex128) * self.Hs["beta"]
        if self.hilbert_dim > 2:
            h += (
                tf.cast(self.params["anhar"].get_value(), tf.complex128)
                * self.Hs["anhar"]
            )

        return h

    init_Ls = Qubit.__dict__["init_Ls"]
    get_Lindbladian = Qubit.__dict__["get_Lindbladian"]


@dev_reg_deco
class LineComponent(C3obj):
    """
    Represents the components connecting chip elements and drives.

    Parameters
    ----------
    connected: list
        specifies the component that are connected with this line

    """

    def __init__(self, **props):
        h_func = props.pop("hamiltonian_func")
        self.connected = props.pop("connected")
        if callable(h_func):
            self.hamiltonian_func = h_func
        else:
            self.hamiltonian_func = hamiltonians[h_func]
        super().__init__(**props)
        self.Hs = {}

    def asdict(self) -> dict:
        params = {}
        for key, item in self.params.items():
            params[key] = item.asdict()
        return {
            "c3type": self.__class__.__name__,
            "params": params,
            "hamiltonian_func": self.hamiltonian_func.__name__,
            "connected": self.connected,
        }


@dev_reg_deco
class Coupling(LineComponent):
    """
    Represents a coupling behaviour between elements.

    Parameters
    ----------
    strength: np.float64
        coupling strength
    connected: list
        all physical components coupled via this specific coupling

    """

    def __init__(
        self,
        name,
        desc=None,
        comment=None,
        strength=None,
        connected=None,
        params=None,
        hamiltonian_func=None,
    ):
        super().__init__(
            name=name,
            desc=desc,
            comment=comment,
            params=params,
            connected=connected,
            hamiltonian_func=hamiltonian_func,
        )
        if strength:
            self.params["strength"] = strength

    def init_Hs(self, opers_list):
        self.Hs["strength"] = tf.constant(
            self.hamiltonian_func(opers_list), dtype=tf.complex128
        )

    def get_Hamiltonian(self):
        strength = tf.cast(self.params["strength"].get_value(), tf.complex128)
        return strength * self.Hs["strength"]


@dev_reg_deco
class Drive(LineComponent):
    """
    Represents a drive line.

    Parameters
    ----------
    connected: list
        all physical components receiving driving signals via this line

    """

    def init_Hs(self, ann_opers: list):
        hs = []
        for a in ann_opers:
            hs.append(tf.constant(self.hamiltonian_func(a), dtype=tf.complex128))
        self.h = sum(hs)

    def get_Hamiltonian(self):
        return self.h<|MERGE_RESOLUTION|>--- conflicted
+++ resolved
@@ -284,15 +284,9 @@
             self.params["d"] = d
         elif gamma:
             self.params["gamma"] = gamma
-<<<<<<< HEAD
-        else:
-            raise Warning("no gamma or d provided. setting d=0, i.e. symmetric case")
-        # Anharmonicity corresponding to the charging energy in the two-level case
-        self.params["anhar"] = anhar
-=======
         if anhar:
+            # Anharmonicity corresponding to the charging energy in the two-level case
             self.params["anhar"] = anhar
->>>>>>> 50052a52
         if t1:
             self.params["t1"] = t1
         if t2star:
