--- conflicted
+++ resolved
@@ -92,12 +92,8 @@
 
         """
         with open(filepath, "r") as cfg_file:
-<<<<<<< HEAD
             cfg = hjson.loads(cfg_file.read(), object_pairs_hook=hjson_decode)
-=======
-            cfg = hjson.loads(cfg_file.read())
         self.quick_setup(cfg)
->>>>>>> d5814e45
 
     def quick_setup(self, cfg) -> None:
         """
